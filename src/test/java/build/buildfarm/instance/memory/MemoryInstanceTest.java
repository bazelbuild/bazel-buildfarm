--- conflicted
+++ resolved
@@ -58,12 +58,8 @@
 public class MemoryInstanceTest {
   private Instance instance;
 
-<<<<<<< HEAD
   private MemoryInstance.OutstandingOperations outstandingOperations;
-=======
-  private Map<String, Operation> outstandingOperations;
   private Map<String, List<Predicate<Operation>>> watchers;
->>>>>>> 8cdd8f0b
 
   @Mock
   private ContentAddressableStorage storage;
@@ -71,12 +67,8 @@
   @Before
   public void setUp() throws Exception {
     MockitoAnnotations.initMocks(this);
-<<<<<<< HEAD
     outstandingOperations = new MemoryInstance.OutstandingOperations();
-=======
-    outstandingOperations = new HashMap<>();
     watchers = new HashMap<>();
->>>>>>> 8cdd8f0b
     MemoryInstanceConfig memoryInstanceConfig = MemoryInstanceConfig.newBuilder()
         .setListOperationsDefaultPageSize(1024)
         .setListOperationsMaxPageSize(16384)
