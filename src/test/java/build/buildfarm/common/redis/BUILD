config_setting(
    name = "native-redis",
    values = {"define": "native-redis=true"},
)

COMMON_DEPS = [
    "//src/main/java/build/buildfarm/instance/shard",
    "//src/main/java/build/buildfarm/common",
    "//src/main/java/build/buildfarm/common/redis",
    "//src/main/protobuf:build_buildfarm_v1test_buildfarm_java_proto",
    "//src/test/java/build/buildfarm:test_runner",
    "//third_party/jedis",
    "@maven//:com_google_truth_truth",
    "@maven//:io_grpc_grpc_api",
    "@maven//:org_mockito_mockito_core",
]

NATIVE_REDIS_TESTS = [
    "BalancedRedisQueueTest.java",
    "RedisNodeHashesTest.java",
    "RedisQueueTest.java",
    "RedisPriorityQueueTest.java",
]

filegroup(
    name = "lua_resources",
    srcs = ["//src/main/java/build/buildfarm:zpoplpush.lua"],
    visibility = ["//visibility:public"],
)

java_test(
    name = "tests",
    size = "small",
    srcs = glob(
        ["*.java"],
        exclude = NATIVE_REDIS_TESTS,
    ),
    classpath_resources = [":lua_resources"],
    tags = ["exclusive"],
    test_class = "build.buildfarm.AllTests",
    deps = COMMON_DEPS,
)

java_test(
    name = "priorityqueue",
    size = "small",
    srcs = select({
        ":native-redis": ["RedisPriorityQueueTest.java"],
        "//conditions:default": ["RedisPriorityQueueMockTest.java"],
    }),
    classpath_resources = [":lua_resources"],
    tags = ["exclusive"],
    test_class = "build.buildfarm.AllTests",
    deps = COMMON_DEPS,
)

java_test(
    name = "queue",
    size = "small",
    srcs = select({
        ":native-redis": ["RedisQueueTest.java"],
        "//conditions:default": ["RedisQueueMockTest.java"],
    }),
    tags = ["exclusive"],
    test_class = "build.buildfarm.AllTests",
    deps = COMMON_DEPS,
)

java_test(
    name = "balancedqueue",
    size = "small",
    srcs = select({
        ":native-redis": ["BalancedRedisQueueTest.java"],
        "//conditions:default": ["BalancedRedisQueueMockTest.java"],
    }),
    classpath_resources = [":lua_resources"],
<<<<<<< HEAD
    test_class = "build.buildfarm.AllTests",
    deps = COMMON_DEPS,
)

java_test(
    name = "priorityqueue",
    size = "small",
    srcs = select({
        ":native-redis": ["RedisPriorityQueueTest.java"],
        "//conditions:default": ["RedisPriorityQueueMockTest.java"],
    }),
    classpath_resources = [":lua_resources"],
    tags = ["priority_native"],
    test_class = "build.buildfarm.AllTests",
    deps = COMMON_DEPS,
)

java_test(
    name = "queue",
    size = "small",
    srcs = select({
        ":native-redis": ["RedisQueueTest.java"],
        "//conditions:default": ["RedisQueueMockTest.java"],
    }),
    tags = ["queue_native"],
    test_class = "build.buildfarm.AllTests",
    deps = COMMON_DEPS,
)

java_test(
    name = "balancedqueue",
    size = "small",
    srcs = select({
        ":native-redis": ["BalancedRedisQueueTest.java"],
        "//conditions:default": ["BalancedRedisQueueMockTest.java"],
    }),
    classpath_resources = [":lua_resources"],
    tags = ["balanced_native"],
=======
    tags = ["exclusive"],
>>>>>>> c3f8c118
    test_class = "build.buildfarm.AllTests",
    deps = COMMON_DEPS,
)<|MERGE_RESOLUTION|>--- conflicted
+++ resolved
@@ -74,48 +74,7 @@
         "//conditions:default": ["BalancedRedisQueueMockTest.java"],
     }),
     classpath_resources = [":lua_resources"],
-<<<<<<< HEAD
-    test_class = "build.buildfarm.AllTests",
-    deps = COMMON_DEPS,
-)
-
-java_test(
-    name = "priorityqueue",
-    size = "small",
-    srcs = select({
-        ":native-redis": ["RedisPriorityQueueTest.java"],
-        "//conditions:default": ["RedisPriorityQueueMockTest.java"],
-    }),
-    classpath_resources = [":lua_resources"],
-    tags = ["priority_native"],
-    test_class = "build.buildfarm.AllTests",
-    deps = COMMON_DEPS,
-)
-
-java_test(
-    name = "queue",
-    size = "small",
-    srcs = select({
-        ":native-redis": ["RedisQueueTest.java"],
-        "//conditions:default": ["RedisQueueMockTest.java"],
-    }),
-    tags = ["queue_native"],
-    test_class = "build.buildfarm.AllTests",
-    deps = COMMON_DEPS,
-)
-
-java_test(
-    name = "balancedqueue",
-    size = "small",
-    srcs = select({
-        ":native-redis": ["BalancedRedisQueueTest.java"],
-        "//conditions:default": ["BalancedRedisQueueMockTest.java"],
-    }),
-    classpath_resources = [":lua_resources"],
-    tags = ["balanced_native"],
-=======
     tags = ["exclusive"],
->>>>>>> c3f8c118
     test_class = "build.buildfarm.AllTests",
     deps = COMMON_DEPS,
 )