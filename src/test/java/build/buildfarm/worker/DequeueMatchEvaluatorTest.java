// Copyright 2020 The Bazel Authors. All rights reserved.
//
// Licensed under the Apache License, Version 2.0 (the "License");
// you may not use this file except in compliance with the License.
// You may obtain a copy of the License at
//
//    http://www.apache.org/licenses/LICENSE-2.0
//
// Unless required by applicable law or agreed to in writing, software
// distributed under the License is distributed on an "AS IS" BASIS,
// WITHOUT WARRANTIES OR CONDITIONS OF ANY KIND, either express or implied.
// See the License for the specific language governing permissions and
// limitations under the License.

package build.buildfarm.worker;

import static build.buildfarm.common.ExecutionProperties.CORES;
import static build.buildfarm.common.ExecutionProperties.MAX_CORES;
import static build.buildfarm.common.ExecutionProperties.MIN_CORES;
import static build.buildfarm.worker.DequeueMatchEvaluator.shouldKeepOperation;
import static com.google.common.truth.Truth.assertThat;

import build.bazel.remote.execution.v2.Platform;
import build.buildfarm.common.config.BuildfarmConfigs;
import build.buildfarm.v1test.QueueEntry;
import build.buildfarm.worker.resources.LocalResourceSet;
import com.google.common.collect.HashMultimap;
import com.google.common.collect.SetMultimap;
import java.util.concurrent.Semaphore;
import org.junit.Test;
import org.junit.runner.RunWith;
import org.junit.runners.JUnit4;

/**
 * @class DequeueMatchEvaluatorTest
 * @brief tests Algorithm for deciding whether a worker should keep a dequeued operation.
 * @details When a worker takes an entry off of the queue, should it decide to keep that entry or
 *     reject and requeue it? In some sense, it should keep all entries because they have already
 *     been vetted for that particular worker. This is because the scheduler matches operations to
 *     particular queues, and workers match themselves to which queues they want to read from. But
 *     should the worker always blindly take what it pops off? And can they trust the scheduler?
 *     There may be situations where the worker chooses to give operations back based on particular
 *     contexts not known to the scheduler. For example, you might have a variety of workers with
 *     different amounts of cpu cores all sharing the same queue. The queue may accept N-core
 *     operations, because N-core workers exist in the pool, but there are additionally some lower
 *     core workers that would need to forfeit running the operation. All the reasons a worker may
 *     decide it can't take on the operation and should give it back are implemented here. The
 *     settings provided allow varying amount of leniency when evaluating the platform properties.
 */
@RunWith(JUnit4.class)
public class DequeueMatchEvaluatorTest {
  private static BuildfarmConfigs configs = BuildfarmConfigs.getInstance();

  // Function under test: shouldKeepOperation
  // Reason for testing: empty plaform queue entries should be kept
  // Failure explanation: properties are being evaluated differently now
  @Test
  public void shouldKeepOperationKeepEmptyQueueEntry() throws Exception {
    // ARRANGE
    SetMultimap<String, String> workerProvisions = HashMultimap.create();
    LocalResourceSet resourceSet = new LocalResourceSet();
    QueueEntry entry = QueueEntry.newBuilder().setPlatform(Platform.newBuilder()).build();

    // ACT
<<<<<<< HEAD
    boolean shouldKeep =
        DequeueMatchEvaluator.shouldKeepOperation(workerProvisions, "worker-name", resourceSet, entry).keep;
=======
    boolean shouldKeep = shouldKeepOperation(workerProvisions, resourceSet, entry);
>>>>>>> a7ef6935

    // ASSERT
    assertThat(shouldKeep).isTrue();
  }

  // Function under test: shouldKeepOperation
  // Reason for testing: the entry should be kept because the min cores are valid for the worker
  // properties
  // Failure explanation: either the property names changed or we evaluate these properties
  // differently
  @Test
  public void shouldKeepOperationValidMinCoresQueueEntry() throws Exception {
    // ARRANGE
    SetMultimap<String, String> workerProvisions = HashMultimap.create();
    LocalResourceSet resourceSet = new LocalResourceSet();
    workerProvisions.put(CORES, "11");

    QueueEntry minCoresEntry =
        QueueEntry.newBuilder()
            .setPlatform(
                Platform.newBuilder()
                    .addProperties(
                        Platform.Property.newBuilder().setName(MIN_CORES).setValue("10")))
            .build();

    // ACT
<<<<<<< HEAD
    boolean shouldKeep =
        DequeueMatchEvaluator.shouldKeepOperation(
                workerProvisions, "worker-name", resourceSet, entry)
            .keep;
=======
    boolean shouldKeep = shouldKeepOperation(workerProvisions, resourceSet, minCoresEntry);

    // ASSERT
    // the worker accepts because it has more cores than the min-cores requested
    assertThat(shouldKeep).isTrue();

    QueueEntry coresEntry =
        QueueEntry.newBuilder()
            .setPlatform(
                Platform.newBuilder()
                    .addProperties(Platform.Property.newBuilder().setName(CORES).setValue("10")))
            .build();

    // ACT
    shouldKeep = shouldKeepOperation(workerProvisions, resourceSet, coresEntry);
>>>>>>> a7ef6935

    // ASSERT
    // the worker accepts because it has more cores than the min-cores requested
    assertThat(shouldKeep).isTrue();
  }

  // Function under test: shouldKeepOperation
  // Reason for testing: the entry should not be kept because the min cores are invalid for the
  // worker properties
  // Failure explanation: either the property names changed or we evaluate these properties
  // differently
  @Test
  public void shouldKeepOperationInvalidMinCoresQueueEntry() throws Exception {
    // ARRANGE
    SetMultimap<String, String> workerProvisions = HashMultimap.create();
    LocalResourceSet resourceSet = new LocalResourceSet();
    workerProvisions.put(CORES, "10");

    QueueEntry minCoresEntry =
        QueueEntry.newBuilder()
            .setPlatform(
                Platform.newBuilder()
                    .addProperties(
                        Platform.Property.newBuilder().setName(MIN_CORES).setValue("11")))
            .build();

    // ACT
    boolean shouldKeep = shouldKeepOperation(workerProvisions, resourceSet, minCoresEntry);

    // ASSERT
    // the worker rejects because it has less cores than the min-cores requested
    assertThat(shouldKeep).isFalse();

    QueueEntry coresEntry =
        QueueEntry.newBuilder()
            .setPlatform(
                Platform.newBuilder()
                    .addProperties(Platform.Property.newBuilder().setName(CORES).setValue("11")))
            .build();

    // ACT
<<<<<<< HEAD
    boolean shouldKeep =
        DequeueMatchEvaluator.shouldKeepOperation(
                workerProvisions, "worker-name", resourceSet, entry)
            .keep;
=======
    shouldKeep = shouldKeepOperation(workerProvisions, resourceSet, coresEntry);
>>>>>>> a7ef6935

    // ASSERT
    // the worker rejects because it has less cores than the min-cores requested
    assertThat(shouldKeep).isFalse();
  }

  // Function under test: shouldKeepOperation
  // Reason for testing: a higher max-core than what the worker has does not result in rejection
  // Failure explanation: either the property names changed or max-cores is evaluated differently
  @Test
  public void shouldKeepOperationMaxCoresDoNotInfluenceAcceptance() throws Exception {
    // ARRANGE
    SetMultimap<String, String> workerProvisions = HashMultimap.create();
    LocalResourceSet resourceSet = new LocalResourceSet();
    workerProvisions.put(CORES, "10");

    QueueEntry minCoresEntry =
        QueueEntry.newBuilder()
            .setPlatform(
                Platform.newBuilder()
                    .addProperties(Platform.Property.newBuilder().setName(MIN_CORES).setValue("10"))
                    .addProperties(
                        Platform.Property.newBuilder().setName(MAX_CORES).setValue("20")))
            .build();

    // ACT
<<<<<<< HEAD
    boolean shouldKeep =
        DequeueMatchEvaluator.shouldKeepOperation(
                workerProvisions, "worker-name", resourceSet, entry)
            .keep;
=======
    boolean shouldKeep = shouldKeepOperation(workerProvisions, resourceSet, minCoresEntry);
>>>>>>> a7ef6935

    // ASSERT
    // the worker accepts because it has the same cores as the min-cores requested
    assertThat(shouldKeep).isTrue();

    QueueEntry coresEntry =
        QueueEntry.newBuilder()
            .setPlatform(
                Platform.newBuilder()
                    .addProperties(Platform.Property.newBuilder().setName(CORES).setValue("10"))
                    .addProperties(
                        Platform.Property.newBuilder().setName(MAX_CORES).setValue("20")))
            .build();

    // ACT
    shouldKeep = shouldKeepOperation(workerProvisions, resourceSet, coresEntry);

    // ASSERT
    // the worker accepts because it has the same cores as the cores requested
    assertThat(shouldKeep).isTrue();
  }

  // Function under test: shouldKeepOperation
  // Reason for testing: the worker should reject a property if it is not provided in the worker
  // platform
  // Failure explanation: ensuring exact property matches is not behaving correctly by default
  @Test
  public void shouldKeepOperationUnmatchedPropertiesRejectionAcceptance() throws Exception {
    // ARRANGE
    configs.getWorker().getDequeueMatchSettings().setAllowUnmatched(false);
    SetMultimap<String, String> workerProvisions = HashMultimap.create();
    LocalResourceSet resourceSet = new LocalResourceSet();

    QueueEntry entry =
        QueueEntry.newBuilder()
            .setPlatform(
                Platform.newBuilder()
                    .addProperties(
                        Platform.Property.newBuilder().setName("foo-key").setValue("foo-value")))
            .build();

    // ACT
<<<<<<< HEAD
    boolean shouldKeep =
        DequeueMatchEvaluator.shouldKeepOperation(
                workerProvisions, "worker-name", resourceSet, entry)
            .keep;
=======
    boolean shouldKeep = shouldKeepOperation(workerProvisions, resourceSet, entry);
>>>>>>> a7ef6935

    // ASSERT
    assertThat(shouldKeep).isFalse();

    // ARRANGE
<<<<<<< HEAD
    configs.getWorker().getDequeueMatchSettings().setAcceptEverything(true);

    // ACT
    shouldKeep =
        DequeueMatchEvaluator.shouldKeepOperation(
                workerProvisions, "worker-name", resourceSet, entry)
            .keep;

    // ASSERT
    assertThat(shouldKeep).isTrue();

    // ARRANGE
    configs.getWorker().getDequeueMatchSettings().setAllowUnmatched(true);

    // ACT
    shouldKeep =
        DequeueMatchEvaluator.shouldKeepOperation(
                workerProvisions, "worker-name", resourceSet, entry)
            .keep;
=======
    configs.getWorker().getDequeueMatchSettings().setAllowUnmatched(true);

    // ACT
    shouldKeep = shouldKeepOperation(workerProvisions, resourceSet, entry);
>>>>>>> a7ef6935

    // ASSERT
    assertThat(shouldKeep).isTrue();
  }

  // Function under test: shouldKeepOperation
  // Reason for testing: the local resource should be claimed
  // Failure explanation: semaphore claim did not work as expected.
  @Test
  public void shouldKeepOperationClaimsResource() throws Exception {
    // ARRANGE
    configs.getWorker().getDequeueMatchSettings().setAllowUnmatched(true);
    SetMultimap<String, String> workerProvisions = HashMultimap.create();
    LocalResourceSet resourceSet = new LocalResourceSet();
    resourceSet.resources.put("FOO", new Semaphore(1));

    QueueEntry entry =
        QueueEntry.newBuilder()
            .setPlatform(
                Platform.newBuilder()
                    .addProperties(
                        Platform.Property.newBuilder().setName("resource:FOO").setValue("1")))
            .build();

    // PRE-ASSERT
    assertThat(resourceSet.resources.get("FOO").availablePermits()).isEqualTo(1);

    // ACT
<<<<<<< HEAD
    boolean shouldKeep =
        DequeueMatchEvaluator.shouldKeepOperation(
                workerProvisions, "worker-name", resourceSet, entry)
            .keep;
=======
    boolean shouldKeep = shouldKeepOperation(workerProvisions, resourceSet, entry);
>>>>>>> a7ef6935

    // ASSERT
    // the worker accepts because the resource is available.
    assertThat(shouldKeep).isTrue();
    assertThat(resourceSet.resources.get("FOO").availablePermits()).isEqualTo(0);

    // ACT
<<<<<<< HEAD
    shouldKeep =
        DequeueMatchEvaluator.shouldKeepOperation(
                workerProvisions, "worker-name", resourceSet, entry)
            .keep;
=======
    shouldKeep = shouldKeepOperation(workerProvisions, resourceSet, entry);
>>>>>>> a7ef6935

    // ASSERT
    // the worker rejects because there are no resources left.
    assertThat(shouldKeep).isFalse();
    assertThat(resourceSet.resources.get("FOO").availablePermits()).isEqualTo(0);
  }

  // Function under test: shouldKeepOperation
  // Reason for testing: the local resource should be claimed
  // Failure explanation: semaphore claim did not work as expected.
  @Test
  public void rejectOperationIgnoresResource() throws Exception {
    // ARRANGE
    configs.getWorker().getDequeueMatchSettings().setAllowUnmatched(false);
    SetMultimap<String, String> workerProvisions = HashMultimap.create();
    LocalResourceSet resourceSet = new LocalResourceSet();
    resourceSet.resources.put("FOO", new Semaphore(1));

    QueueEntry entry =
        QueueEntry.newBuilder()
            .setPlatform(
                Platform.newBuilder()
                    .addProperties(
                        Platform.Property.newBuilder().setName("resource:FOO").setValue("1"))
                    .addProperties(Platform.Property.newBuilder().setName("os").setValue("randos")))
            .build();

    // PRE-ASSERT
    assertThat(resourceSet.resources.get("FOO").availablePermits()).isEqualTo(1);

    // ACT
    boolean shouldKeep = shouldKeepOperation(workerProvisions, resourceSet, entry);

    // ASSERT
    // the worker rejects because the os is not satisfied
    assertThat(shouldKeep).isFalse();
    assertThat(resourceSet.resources.get("FOO").availablePermits()).isEqualTo(1);
  }

  // Function under test: shouldKeepOperation
  // Reason for testing: the local resources should be claimed
  // Failure explanation: semaphore claim did not work as expected.
  @Test
  public void shouldKeepOperationClaimsMultipleResource() throws Exception {
    // ARRANGE
    configs.getWorker().getDequeueMatchSettings().setAllowUnmatched(true);
    SetMultimap<String, String> workerProvisions = HashMultimap.create();
    LocalResourceSet resourceSet = new LocalResourceSet();
    resourceSet.resources.put("FOO", new Semaphore(2));
    resourceSet.resources.put("BAR", new Semaphore(4));

    QueueEntry entry =
        QueueEntry.newBuilder()
            .setPlatform(
                Platform.newBuilder()
                    .addProperties(
                        Platform.Property.newBuilder().setName("resource:FOO").setValue("1"))
                    .addProperties(
                        Platform.Property.newBuilder().setName("resource:BAR").setValue("2")))
            .build();

    // PRE-ASSERT
    assertThat(resourceSet.resources.get("FOO").availablePermits()).isEqualTo(2);
    assertThat(resourceSet.resources.get("BAR").availablePermits()).isEqualTo(4);

    // ACT
<<<<<<< HEAD
    boolean shouldKeep =
        DequeueMatchEvaluator.shouldKeepOperation(
                workerProvisions, "worker-name", resourceSet, entry)
            .keep;
=======
    boolean shouldKeep = shouldKeepOperation(workerProvisions, resourceSet, entry);
>>>>>>> a7ef6935

    // ASSERT
    // the worker accepts because the resource is available.
    assertThat(shouldKeep).isTrue();
    assertThat(resourceSet.resources.get("FOO").availablePermits()).isEqualTo(1);
    assertThat(resourceSet.resources.get("BAR").availablePermits()).isEqualTo(2);

    // ACT
<<<<<<< HEAD
    shouldKeep =
        DequeueMatchEvaluator.shouldKeepOperation(
                workerProvisions, "worker-name", resourceSet, entry)
            .keep;
=======
    shouldKeep = shouldKeepOperation(workerProvisions, resourceSet, entry);
>>>>>>> a7ef6935

    // ASSERT
    // the worker accepts because the resource is available.
    assertThat(shouldKeep).isTrue();
    assertThat(resourceSet.resources.get("FOO").availablePermits()).isEqualTo(0);
    assertThat(resourceSet.resources.get("BAR").availablePermits()).isEqualTo(0);

    // ACT
<<<<<<< HEAD
    shouldKeep =
        DequeueMatchEvaluator.shouldKeepOperation(
                workerProvisions, "worker-name", resourceSet, entry)
            .keep;
=======
    shouldKeep = shouldKeepOperation(workerProvisions, resourceSet, entry);
>>>>>>> a7ef6935

    // ASSERT
    // the worker rejects because there are no resources left.
    assertThat(shouldKeep).isFalse();
    assertThat(resourceSet.resources.get("FOO").availablePermits()).isEqualTo(0);
    assertThat(resourceSet.resources.get("BAR").availablePermits()).isEqualTo(0);
  }

  // Function under test: shouldKeepOperation
  // Reason for testing: the local resources should fail to claim, and the existing amount should be
  // the same.
  // Failure explanation: semaphore claim did not work as expected.
  @Test
  public void shouldKeepOperationFailsToClaimSameAmountRemains() throws Exception {
    // ARRANGE
    configs.getWorker().getDequeueMatchSettings().setAllowUnmatched(true);
    SetMultimap<String, String> workerProvisions = HashMultimap.create();
    LocalResourceSet resourceSet = new LocalResourceSet();
    resourceSet.resources.put("FOO", new Semaphore(50));
    resourceSet.resources.put("BAR", new Semaphore(100));
    resourceSet.resources.put("BAZ", new Semaphore(200));

    QueueEntry entry =
        QueueEntry.newBuilder()
            .setPlatform(
                Platform.newBuilder()
                    .addProperties(
                        Platform.Property.newBuilder().setName("resource:FOO").setValue("20"))
                    .addProperties(
                        Platform.Property.newBuilder().setName("resource:BAR").setValue("101"))
                    .addProperties(
                        Platform.Property.newBuilder().setName("resource:BAZ").setValue("20")))
            .build();

    // PRE-ASSERT
    assertThat(resourceSet.resources.get("FOO").availablePermits()).isEqualTo(50);
    assertThat(resourceSet.resources.get("BAR").availablePermits()).isEqualTo(100);
    assertThat(resourceSet.resources.get("BAZ").availablePermits()).isEqualTo(200);

    // ACT
<<<<<<< HEAD
    boolean shouldKeep =
        DequeueMatchEvaluator.shouldKeepOperation(
                workerProvisions, "worker-name", resourceSet, entry)
            .keep;
=======
    boolean shouldKeep = shouldKeepOperation(workerProvisions, resourceSet, entry);
>>>>>>> a7ef6935

    // ASSERT
    // the worker rejects because there are no resources left.
    // The same amount are returned.
    assertThat(shouldKeep).isFalse();
    assertThat(resourceSet.resources.get("FOO").availablePermits()).isEqualTo(50);
    assertThat(resourceSet.resources.get("BAR").availablePermits()).isEqualTo(100);
    assertThat(resourceSet.resources.get("BAZ").availablePermits()).isEqualTo(200);
  }

  @Test
  public void shouldMatchCoresAsMinAndMax() throws Exception {
    SetMultimap<String, String> workerProvisions = HashMultimap.create();
    LocalResourceSet resourceSet = new LocalResourceSet();
    configs.getWorker().getDequeueMatchSettings().setAllowUnmatched(false);

    QueueEntry multicoreEntry =
        QueueEntry.newBuilder()
            .setPlatform(
                Platform.newBuilder()
                    .addProperties(Platform.Property.newBuilder().setName(CORES).setValue("2"))
                    .build())
            .build();

    // cores must be present from worker provisions to keep cores specified in platform
    assertThat(shouldKeepOperation(workerProvisions, resourceSet, multicoreEntry)).isFalse();
  }
}<|MERGE_RESOLUTION|>--- conflicted
+++ resolved
@@ -62,12 +62,8 @@
     QueueEntry entry = QueueEntry.newBuilder().setPlatform(Platform.newBuilder()).build();
 
     // ACT
-<<<<<<< HEAD
     boolean shouldKeep =
         DequeueMatchEvaluator.shouldKeepOperation(workerProvisions, "worker-name", resourceSet, entry).keep;
-=======
-    boolean shouldKeep = shouldKeepOperation(workerProvisions, resourceSet, entry);
->>>>>>> a7ef6935
 
     // ASSERT
     assertThat(shouldKeep).isTrue();
@@ -94,13 +90,10 @@
             .build();
 
     // ACT
-<<<<<<< HEAD
-    boolean shouldKeep =
-        DequeueMatchEvaluator.shouldKeepOperation(
-                workerProvisions, "worker-name", resourceSet, entry)
-            .keep;
-=======
-    boolean shouldKeep = shouldKeepOperation(workerProvisions, resourceSet, minCoresEntry);
+    boolean shouldKeep =
+        DequeueMatchEvaluator.shouldKeepOperation(
+                workerProvisions, "worker-name", resourceSet, entry)
+            .keep;
 
     // ASSERT
     // the worker accepts because it has more cores than the min-cores requested
@@ -114,8 +107,7 @@
             .build();
 
     // ACT
-    shouldKeep = shouldKeepOperation(workerProvisions, resourceSet, coresEntry);
->>>>>>> a7ef6935
+    shouldKeep = shouldKeepOperation(workerProvisions, "worker-name", resourceSet, coresEntry);
 
     // ASSERT
     // the worker accepts because it has more cores than the min-cores requested
@@ -157,14 +149,10 @@
             .build();
 
     // ACT
-<<<<<<< HEAD
-    boolean shouldKeep =
-        DequeueMatchEvaluator.shouldKeepOperation(
-                workerProvisions, "worker-name", resourceSet, entry)
-            .keep;
-=======
-    shouldKeep = shouldKeepOperation(workerProvisions, resourceSet, coresEntry);
->>>>>>> a7ef6935
+    boolean shouldKeep =
+        DequeueMatchEvaluator.shouldKeepOperation(
+                workerProvisions, "worker-name", resourceSet, entry)
+            .keep;
 
     // ASSERT
     // the worker rejects because it has less cores than the min-cores requested
@@ -191,14 +179,10 @@
             .build();
 
     // ACT
-<<<<<<< HEAD
-    boolean shouldKeep =
-        DequeueMatchEvaluator.shouldKeepOperation(
-                workerProvisions, "worker-name", resourceSet, entry)
-            .keep;
-=======
-    boolean shouldKeep = shouldKeepOperation(workerProvisions, resourceSet, minCoresEntry);
->>>>>>> a7ef6935
+    boolean shouldKeep =
+        DequeueMatchEvaluator.shouldKeepOperation(
+                workerProvisions, "worker-name", resourceSet, entry)
+            .keep;
 
     // ASSERT
     // the worker accepts because it has the same cores as the min-cores requested
@@ -241,20 +225,15 @@
             .build();
 
     // ACT
-<<<<<<< HEAD
-    boolean shouldKeep =
-        DequeueMatchEvaluator.shouldKeepOperation(
-                workerProvisions, "worker-name", resourceSet, entry)
-            .keep;
-=======
-    boolean shouldKeep = shouldKeepOperation(workerProvisions, resourceSet, entry);
->>>>>>> a7ef6935
-
-    // ASSERT
-    assertThat(shouldKeep).isFalse();
-
-    // ARRANGE
-<<<<<<< HEAD
+    boolean shouldKeep =
+        DequeueMatchEvaluator.shouldKeepOperation(
+                workerProvisions, "worker-name", resourceSet, entry)
+            .keep;
+
+    // ASSERT
+    assertThat(shouldKeep).isFalse();
+
+    // ARRANGE
     configs.getWorker().getDequeueMatchSettings().setAcceptEverything(true);
 
     // ACT
@@ -274,12 +253,6 @@
         DequeueMatchEvaluator.shouldKeepOperation(
                 workerProvisions, "worker-name", resourceSet, entry)
             .keep;
-=======
-    configs.getWorker().getDequeueMatchSettings().setAllowUnmatched(true);
-
-    // ACT
-    shouldKeep = shouldKeepOperation(workerProvisions, resourceSet, entry);
->>>>>>> a7ef6935
 
     // ASSERT
     assertThat(shouldKeep).isTrue();
@@ -308,14 +281,10 @@
     assertThat(resourceSet.resources.get("FOO").availablePermits()).isEqualTo(1);
 
     // ACT
-<<<<<<< HEAD
-    boolean shouldKeep =
-        DequeueMatchEvaluator.shouldKeepOperation(
-                workerProvisions, "worker-name", resourceSet, entry)
-            .keep;
-=======
-    boolean shouldKeep = shouldKeepOperation(workerProvisions, resourceSet, entry);
->>>>>>> a7ef6935
+    boolean shouldKeep =
+        DequeueMatchEvaluator.shouldKeepOperation(
+                workerProvisions, "worker-name", resourceSet, entry)
+            .keep;
 
     // ASSERT
     // the worker accepts because the resource is available.
@@ -323,14 +292,10 @@
     assertThat(resourceSet.resources.get("FOO").availablePermits()).isEqualTo(0);
 
     // ACT
-<<<<<<< HEAD
     shouldKeep =
         DequeueMatchEvaluator.shouldKeepOperation(
                 workerProvisions, "worker-name", resourceSet, entry)
             .keep;
-=======
-    shouldKeep = shouldKeepOperation(workerProvisions, resourceSet, entry);
->>>>>>> a7ef6935
 
     // ASSERT
     // the worker rejects because there are no resources left.
@@ -397,14 +362,10 @@
     assertThat(resourceSet.resources.get("BAR").availablePermits()).isEqualTo(4);
 
     // ACT
-<<<<<<< HEAD
-    boolean shouldKeep =
-        DequeueMatchEvaluator.shouldKeepOperation(
-                workerProvisions, "worker-name", resourceSet, entry)
-            .keep;
-=======
-    boolean shouldKeep = shouldKeepOperation(workerProvisions, resourceSet, entry);
->>>>>>> a7ef6935
+    boolean shouldKeep =
+        DequeueMatchEvaluator.shouldKeepOperation(
+                workerProvisions, "worker-name", resourceSet, entry)
+            .keep;
 
     // ASSERT
     // the worker accepts because the resource is available.
@@ -413,14 +374,10 @@
     assertThat(resourceSet.resources.get("BAR").availablePermits()).isEqualTo(2);
 
     // ACT
-<<<<<<< HEAD
     shouldKeep =
         DequeueMatchEvaluator.shouldKeepOperation(
                 workerProvisions, "worker-name", resourceSet, entry)
             .keep;
-=======
-    shouldKeep = shouldKeepOperation(workerProvisions, resourceSet, entry);
->>>>>>> a7ef6935
 
     // ASSERT
     // the worker accepts because the resource is available.
@@ -429,14 +386,10 @@
     assertThat(resourceSet.resources.get("BAR").availablePermits()).isEqualTo(0);
 
     // ACT
-<<<<<<< HEAD
     shouldKeep =
         DequeueMatchEvaluator.shouldKeepOperation(
                 workerProvisions, "worker-name", resourceSet, entry)
             .keep;
-=======
-    shouldKeep = shouldKeepOperation(workerProvisions, resourceSet, entry);
->>>>>>> a7ef6935
 
     // ASSERT
     // the worker rejects because there are no resources left.
@@ -477,14 +430,10 @@
     assertThat(resourceSet.resources.get("BAZ").availablePermits()).isEqualTo(200);
 
     // ACT
-<<<<<<< HEAD
-    boolean shouldKeep =
-        DequeueMatchEvaluator.shouldKeepOperation(
-                workerProvisions, "worker-name", resourceSet, entry)
-            .keep;
-=======
-    boolean shouldKeep = shouldKeepOperation(workerProvisions, resourceSet, entry);
->>>>>>> a7ef6935
+    boolean shouldKeep =
+        DequeueMatchEvaluator.shouldKeepOperation(
+                workerProvisions, "worker-name", resourceSet, entry)
+            .keep;
 
     // ASSERT
     // the worker rejects because there are no resources left.
