// Copyright 2017 The Bazel Authors. All rights reserved.
//
// Licensed under the Apache License, Version 2.0 (the "License");
// you may not use this file except in compliance with the License.
// You may obtain a copy of the License at
//
//    http://www.apache.org/licenses/LICENSE-2.0
//
// Unless required by applicable law or agreed to in writing, software
// distributed under the License is distributed on an "AS IS" BASIS,
// WITHOUT WARRANTIES OR CONDITIONS OF ANY KIND, either express or implied.
// See the License for the specific language governing permissions and
// limitations under the License.

package build.buildfarm.instance;

import static build.buildfarm.common.Actions.asExecutionStatus;
import static build.buildfarm.common.Actions.checkPreconditionFailure;
import static build.buildfarm.common.Errors.VIOLATION_TYPE_INVALID;
import static build.buildfarm.common.Errors.VIOLATION_TYPE_MISSING;
import static build.buildfarm.instance.Utils.putBlob;
import static com.google.common.base.Preconditions.checkNotNull;
import static com.google.common.util.concurrent.Futures.immediateFailedFuture;
import static com.google.common.util.concurrent.Futures.immediateFuture;
import static com.google.common.util.concurrent.Futures.transform;
import static com.google.common.util.concurrent.Futures.transformAsync;
import static com.google.common.util.concurrent.MoreExecutors.directExecutor;
import static com.google.common.util.concurrent.MoreExecutors.listeningDecorator;
import static com.google.common.util.concurrent.MoreExecutors.newDirectExecutorService;
import static java.lang.String.format;
import static java.util.concurrent.TimeUnit.SECONDS;

import build.bazel.remote.execution.v2.Action;
import build.bazel.remote.execution.v2.ActionCacheUpdateCapabilities;
import build.bazel.remote.execution.v2.ActionResult;
import build.bazel.remote.execution.v2.BatchReadBlobsResponse.Response;
import build.bazel.remote.execution.v2.BatchUpdateBlobsResponse;
import build.bazel.remote.execution.v2.CacheCapabilities;
import build.bazel.remote.execution.v2.Command;
import build.bazel.remote.execution.v2.Digest;
import build.bazel.remote.execution.v2.Directory;
import build.bazel.remote.execution.v2.DirectoryNode;
import build.bazel.remote.execution.v2.ExecuteOperationMetadata;
import build.bazel.remote.execution.v2.ExecuteResponse;
import build.bazel.remote.execution.v2.ExecutionCapabilities;
import build.bazel.remote.execution.v2.ExecutionPolicy;
import build.bazel.remote.execution.v2.ExecutionStage;
import build.bazel.remote.execution.v2.FileNode;
import build.bazel.remote.execution.v2.Platform;
import build.bazel.remote.execution.v2.RequestMetadata;
import build.bazel.remote.execution.v2.ResultsCachePolicy;
import build.bazel.remote.execution.v2.ServerCapabilities;
import build.bazel.remote.execution.v2.SymlinkAbsolutePathStrategy;
import build.buildfarm.ac.ActionCache;
import build.buildfarm.cas.ContentAddressableStorage;
import build.buildfarm.cas.ContentAddressableStorage.Blob;
import build.buildfarm.common.CasIndexResults;
import build.buildfarm.common.DigestUtil;
import build.buildfarm.common.DigestUtil.ActionKey;
import build.buildfarm.common.EntryLimitException;
import build.buildfarm.common.Size;
import build.buildfarm.common.TokenizableIterator;
import build.buildfarm.common.TreeIterator.DirectoryEntry;
import build.buildfarm.common.Watcher;
import build.buildfarm.common.Write;
import build.buildfarm.operations.EnrichedOperation;
import build.buildfarm.operations.FindOperationsResults;
import build.buildfarm.v1test.CompletedOperationMetadata;
import build.buildfarm.v1test.ExecutingOperationMetadata;
import build.buildfarm.v1test.GetClientStartTimeResult;
import build.buildfarm.v1test.QueuedOperation;
import build.buildfarm.v1test.QueuedOperationMetadata;
import build.buildfarm.v1test.Tree;
import build.buildfarm.v1test.WorkerProfileMessage;
import com.google.common.annotations.VisibleForTesting;
import com.google.common.collect.ImmutableList;
import com.google.common.collect.ImmutableSet;
import com.google.common.collect.Iterables;
import com.google.common.collect.Sets;
import com.google.common.util.concurrent.FutureCallback;
import com.google.common.util.concurrent.Futures;
import com.google.common.util.concurrent.ListenableFuture;
import com.google.common.util.concurrent.SettableFuture;
import com.google.longrunning.Operation;
import com.google.protobuf.Any;
import com.google.protobuf.ByteString;
import com.google.protobuf.InvalidProtocolBufferException;
import com.google.protobuf.Parser;
import com.google.rpc.Code;
import com.google.rpc.PreconditionFailure;
import com.google.rpc.PreconditionFailure.Violation;
import io.grpc.Context;
import io.grpc.Status;
import io.grpc.StatusException;
import io.grpc.protobuf.StatusProto;
import io.grpc.stub.ServerCallStreamObserver;
import io.netty.handler.codec.http.QueryStringDecoder;
import java.io.IOException;
import java.io.InputStream;
import java.net.URI;
import java.net.URISyntaxException;
import java.util.HashSet;
import java.util.Map;
import java.util.Set;
import java.util.Stack;
import java.util.UUID;
import java.util.concurrent.ExecutionException;
import java.util.concurrent.Executor;
import java.util.concurrent.ExecutorService;
import java.util.concurrent.TimeUnit;
import java.util.function.Consumer;
import java.util.logging.Level;
import java.util.logging.Logger;
import javax.annotation.Nullable;

public abstract class AbstractServerInstance implements Instance {
  private static final Logger logger = Logger.getLogger(AbstractServerInstance.class.getName());

  private final String name;
  protected final ContentAddressableStorage contentAddressableStorage;
  protected final ActionCache actionCache;
  protected final OperationsMap outstandingOperations;
  protected final OperationsMap completedOperations;
  protected final Map<Digest, ByteString> activeBlobWrites;
  protected final DigestUtil digestUtil;

  private static int VALIDATE_TIMEOUT_SECONDS = 30;

  public static final String ACTION_INPUT_ROOT_DIRECTORY_PATH = "";

  public static final String DUPLICATE_DIRENT =
      "One of the input `Directory` has multiple entries with the same file name. This will also"
          + " occur if the worker filesystem considers two names to be the same, such as two names"
          + " that vary only by case on a case-insensitive filesystem, or two names with the same"
          + " normalized form on a filesystem that performs Unicode normalization on filenames.";

  public static final String DIRECTORY_NOT_SORTED =
      "The files in an input `Directory` are not correctly sorted by `name`.";

  public static final String DIRECTORY_CYCLE_DETECTED =
      "The input file tree contains a cycle (a `Directory` which, directly or indirectly,"
          + " contains itself).";

  public static final String DUPLICATE_ENVIRONMENT_VARIABLE =
      "The `Command`'s `environment_variables` contain a duplicate entry. On systems where"
          + " environment variables may consider two different names to be the same, such as if"
          + " environment variables are case-insensitive, this may also occur if two equivalent"
          + " environment variables appear.";

  public static final String ENVIRONMENT_VARIABLES_NOT_SORTED =
      "The `Command`'s `environment_variables` are not correctly sorted by `name`.";

  public static final String MISSING_INPUT =
      "A requested input (or the `Action` or its `Command`) was not found in the CAS.";

  public static final String MISSING_ACTION = "The action was not found in the CAS.";

  public static final String MISSING_COMMAND = "The command was not found in the CAS.";

  public static final String INVALID_DIGEST = "A `Digest` in the input tree is invalid.";

  public static final String INVALID_ACTION = "The `Action` was invalid.";

  public static final String INVALID_COMMAND = "The `Command` of the `Action` was invalid.";

  public static final String INVALID_PLATFORM = "The `Platform` of the `Command` was invalid.";

  private static final String INVALID_FILE_NAME =
      "One of the input `PathNode`s has an invalid name, such as a name containing a `/` character"
          + " or another character which cannot be used in a file's name on the filesystem of the"
          + " worker.";

  private static final String OUTPUT_FILE_DIRECTORY_COLLISION =
      "An output file has the same path as an output directory";

  private static final String OUTPUT_FILE_IS_INPUT_DIRECTORY =
      "An output file has the same path as an input directory";

  private static final String OUTPUT_DIRECTORY_IS_INPUT_FILE =
      "An output directory has the same path as an input file";

  public static final String OUTPUT_FILE_IS_OUTPUT_ANCESTOR =
      "An output file is an ancestor to another output";

  public static final String OUTPUT_DIRECTORY_IS_OUTPUT_ANCESTOR =
      "An output directory is an ancestor to another output";

  public AbstractServerInstance(
      String name,
      DigestUtil digestUtil,
      ContentAddressableStorage contentAddressableStorage,
      ActionCache actionCache,
      OperationsMap outstandingOperations,
      OperationsMap completedOperations,
      Map<Digest, ByteString> activeBlobWrites) {
    this.name = name;
    this.digestUtil = digestUtil;
    this.contentAddressableStorage = contentAddressableStorage;
    this.actionCache = actionCache;
    this.outstandingOperations = outstandingOperations;
    this.completedOperations = completedOperations;
    this.activeBlobWrites = activeBlobWrites;
  }

  @Override
  public void start(String publicName) {}

  @Override
  public void stop() throws InterruptedException {}

  @Override
  public String getName() {
    return name;
  }

  @Override
  public DigestUtil getDigestUtil() {
    return digestUtil;
  }

  protected ListenableFuture<Iterable<Digest>> findMissingActionResultOutputs(
      @Nullable ActionResult result, RequestMetadata requestMetadata) {
    if (result == null) {
      return immediateFuture(ImmutableList.of());
    }
    // TODO Directories
    return findMissingBlobs(
        Iterables.concat(
            Iterables.transform(result.getOutputFilesList(), outputFile -> outputFile.getDigest()),
            // findMissingBlobs will weed out empties
            ImmutableList.of(result.getStdoutDigest(), result.getStderrDigest())),
        requestMetadata);
  }

  protected ListenableFuture<ActionResult> ensureOutputsPresent(
      ListenableFuture<ActionResult> resultFuture, RequestMetadata requestMetadata) {
    ListenableFuture<Iterable<Digest>> missingOutputsFuture =
        transformAsync(
            resultFuture,
            result -> findMissingActionResultOutputs(result, requestMetadata),
            directExecutor());
    return transformAsync(
        missingOutputsFuture,
        missingOutputs -> {
          if (Iterables.isEmpty(missingOutputs)) {
            return resultFuture;
          }
          return immediateFuture(null);
        },
        directExecutor());
  }

  private static boolean shouldEnsureOutputsPresent(RequestMetadata requestMetadata) {
    try {
      URI uri = new URI(requestMetadata.getCorrelatedInvocationsId());
      QueryStringDecoder decoder = new QueryStringDecoder(uri);
      return decoder
          .parameters()
          .getOrDefault("ENSURE_OUTPUTS_PRESENT", ImmutableList.of("false"))
          .get(0)
          .equals("true");
    } catch (URISyntaxException e) {
      return false;
    }
  }

  @Override
  public ListenableFuture<ActionResult> getActionResult(
      ActionKey actionKey, RequestMetadata requestMetadata) {
    ListenableFuture<ActionResult> result = checkNotNull(actionCache.get(actionKey));
    if (shouldEnsureOutputsPresent(requestMetadata)) {
      result = checkNotNull(ensureOutputsPresent(result, requestMetadata));
    }
    return result;
  }

  @Override
  public void putActionResult(ActionKey actionKey, ActionResult actionResult)
      throws InterruptedException {
    if (actionResult.getExitCode() == 0) {
      actionCache.put(actionKey, actionResult);
    }
  }

  @Override
  public String getBlobName(Digest blobDigest) {
    return format("%s/blobs/%s", getName(), DigestUtil.toString(blobDigest));
  }

  @Override
  public InputStream newBlobInput(
      Digest digest,
      long offset,
      long deadlineAfter,
      TimeUnit deadlineAfterUnits,
      RequestMetadata requestMetadata)
      throws IOException {
    return contentAddressableStorage.newInput(digest, offset);
  }

  @Override
  public Write getBlobWrite(Digest digest, UUID uuid, RequestMetadata requestMetadata)
      throws EntryLimitException {
    return contentAddressableStorage.getWrite(digest, uuid, requestMetadata);
  }

  @Override
  public ListenableFuture<Iterable<Response>> getAllBlobsFuture(Iterable<Digest> digests) {
    return contentAddressableStorage.getAllFuture(digests);
  }

  protected ByteString getBlob(Digest blobDigest) throws InterruptedException {
    return getBlob(blobDigest, /* offset=*/ 0, /* count=*/ blobDigest.getSizeBytes());
  }

  ByteString getBlob(Digest blobDigest, long offset, long count)
      throws IndexOutOfBoundsException, InterruptedException {
    if (blobDigest.getSizeBytes() == 0) {
      if (offset == 0 && count >= 0) {
        return ByteString.EMPTY;
      } else {
        throw new IndexOutOfBoundsException();
      }
    }

    Blob blob = contentAddressableStorage.get(blobDigest);

    if (blob == null) {
      return null;
    }

    if (offset < 0
        || (blob.isEmpty() && offset > 0)
        || (!blob.isEmpty() && offset >= blob.size())
        || count < 0) {
      throw new IndexOutOfBoundsException();
    }

    long endIndex = offset + count;

    return blob.getData()
        .substring((int) offset, (int) (endIndex > blob.size() ? blob.size() : endIndex));
  }

  protected ListenableFuture<ByteString> getBlobFuture(
      Digest blobDigest, RequestMetadata requestMetadata) {
    return getBlobFuture(
        blobDigest, /* offset=*/ 0, /* count=*/ blobDigest.getSizeBytes(), requestMetadata);
  }

  protected ListenableFuture<ByteString> getBlobFuture(
      Digest blobDigest, long offset, long count, RequestMetadata requestMetadata) {
    SettableFuture<ByteString> future = SettableFuture.create();
    getBlob(
        blobDigest,
        offset,
        count,
        new ServerCallStreamObserver<ByteString>() {
          ByteString content = ByteString.EMPTY;

          @Override
          public boolean isCancelled() {
            return false;
          }

          @Override
          public void setCompression(String compression) {}

          @Override
          public void setOnCancelHandler(Runnable onCancelHandler) {}

          @Override
          public void disableAutoInboundFlowControl() {}

          @Override
          public boolean isReady() {
            return true;
          }

          @Override
          public void request(int count) {}

          @Override
          public void setMessageCompression(boolean enable) {}

          @Override
          public void setOnReadyHandler(Runnable onReadyHandler) {
            onReadyHandler.run();
          }

          @Override
          public void onNext(ByteString chunk) {
            content = content.concat(chunk);
          }

          @Override
          public void onCompleted() {
            future.set(content);
          }

          @Override
          public void onError(Throwable t) {
            future.setException(t);
          }
        },
        requestMetadata);
    return future;
  }

  @Override
  public void getBlob(
      Digest blobDigest,
      long offset,
      long count,
      ServerCallStreamObserver<ByteString> blobObserver,
      RequestMetadata requestMetadata) {
    contentAddressableStorage.get(blobDigest, offset, count, blobObserver, requestMetadata);
  }

  @Override
  public boolean containsBlob(Digest digest, RequestMetadata requestMetadata) {
    return contentAddressableStorage.contains(digest);
  }

  @Override
  public Iterable<Digest> putAllBlobs(Iterable<ByteString> blobs, RequestMetadata requestMetadata)
      throws EntryLimitException, IOException, InterruptedException {
    ImmutableList.Builder<Digest> blobDigestsBuilder = new ImmutableList.Builder<Digest>();
    PutAllBlobsException exception = null;
    for (ByteString blob : blobs) {
      Digest digest = digestUtil.compute(blob);
      try {
        blobDigestsBuilder.add(putBlob(this, digest, blob, 1, SECONDS, requestMetadata));
      } catch (StatusException e) {
        if (exception == null) {
          exception = new PutAllBlobsException();
        }
        com.google.rpc.Status status = StatusProto.fromThrowable(e);
        if (status == null) {
          status =
              com.google.rpc.Status.newBuilder()
                  .setCode(Status.fromThrowable(e).getCode().value())
                  .build();
        }
        exception.addFailedResponse(
            BatchUpdateBlobsResponse.Response.newBuilder()
                .setDigest(digest)
                .setStatus(status)
                .build());
      }
    }
    if (exception != null) {
      throw exception;
    }
    return blobDigestsBuilder.build();
  }

  @Override
  public ListenableFuture<Iterable<Digest>> findMissingBlobs(
      Iterable<Digest> digests, RequestMetadata requestMetadata) {
    Thread findingThread = Thread.currentThread();
    Context.CancellationListener cancellationListener =
        (context) -> {
          findingThread.interrupt();
        };
    Context.current().addListener(cancellationListener, directExecutor());
    try {
      ListenableFuture<Iterable<Digest>> future =
          immediateFuture(contentAddressableStorage.findMissingBlobs(digests));
      Context.current().removeListener(cancellationListener);
      return future;
    } catch (InterruptedException e) {
      return immediateFailedFuture(e);
    }
  }

  protected abstract int getTreeDefaultPageSize();

  protected abstract int getTreeMaxPageSize();

  protected abstract TokenizableIterator<DirectoryEntry> createTreeIterator(
      String reason, Digest rootDigest, String pageToken);

  @Override
  public String getTree(Digest rootDigest, int pageSize, String pageToken, Tree.Builder tree) {
    tree.setRootDigest(rootDigest);

    if (pageSize == 0) {
      pageSize = getTreeDefaultPageSize();
    }
    if (pageSize >= 0 && pageSize > getTreeMaxPageSize()) {
      pageSize = getTreeMaxPageSize();
    }

    TokenizableIterator<DirectoryEntry> iter = createTreeIterator("getTree", rootDigest, pageToken);

    while (iter.hasNext() && pageSize != 0) {
      DirectoryEntry entry = iter.next();
      Directory directory = entry.getDirectory();
      // If part of the tree is missing from the CAS, the server will return the
      // portion present and omit the rest.
      if (directory != null) {
        tree.putDirectories(entry.getDigest().getHash(), directory);
        if (pageSize > 0) {
          pageSize--;
        }
      }
    }
    return iter.toNextPageToken();
  }

  protected String createOperationName(String id) {
    return getName() + "/operations/" + id;
  }

  protected abstract Operation createOperation(ActionKey actionKey);

  private static void stringsUniqueAndSortedPrecondition(
      Iterable<String> strings,
      String duplicateViolationMessage,
      String unsortedViolationMessage,
      PreconditionFailure.Builder preconditionFailure) {
    String lastString = "";
    for (String string : strings) {
      int direction = lastString.compareTo(string);
      if (direction == 0) {
        preconditionFailure
            .addViolationsBuilder()
            .setType(VIOLATION_TYPE_INVALID)
            .setSubject(string)
            .setDescription(duplicateViolationMessage);
      }
      if (direction > 0) {
        preconditionFailure
            .addViolationsBuilder()
            .setType(VIOLATION_TYPE_INVALID)
            .setSubject(lastString + " > " + string)
            .setDescription(unsortedViolationMessage);
      }
    }
  }

  private static void filesUniqueAndSortedPrecondition(
      Iterable<String> files, PreconditionFailure.Builder preconditionFailure) {
    stringsUniqueAndSortedPrecondition(
        files, DUPLICATE_DIRENT, DIRECTORY_NOT_SORTED, preconditionFailure);
  }

  private static void environmentVariablesUniqueAndSortedPrecondition(
      Iterable<Command.EnvironmentVariable> environmentVariables,
      PreconditionFailure.Builder preconditionFailure) {
    stringsUniqueAndSortedPrecondition(
        Iterables.transform(
            environmentVariables, environmentVariable -> environmentVariable.getName()),
        DUPLICATE_ENVIRONMENT_VARIABLE,
        ENVIRONMENT_VARIABLES_NOT_SORTED,
        preconditionFailure);
  }

  private static void enumerateActionInputDirectory(
      String directoryPath,
      Directory directory,
      Map<Digest, Directory> directoriesIndex,
      Consumer<String> onInputFile,
      Consumer<String> onInputDirectory) {
    for (FileNode fileNode : directory.getFilesList()) {
      String fileName = fileNode.getName();
      String filePath = directoryPath.isEmpty() ? fileName : (directoryPath + "/" + fileName);
      onInputFile.accept(filePath);
    }
    for (DirectoryNode directoryNode : directory.getDirectoriesList()) {
      String directoryName = directoryNode.getName();

      Digest directoryDigest = directoryNode.getDigest();
      String subDirectoryPath =
          directoryPath.isEmpty() ? directoryName : (directoryPath + "/" + directoryName);
      onInputDirectory.accept(subDirectoryPath);
      enumerateActionInputDirectory(
          subDirectoryPath,
          directoriesIndex.get(directoryDigest),
          directoriesIndex,
          onInputFile,
          onInputDirectory);
    }
  }

  @VisibleForTesting
  public static void validateActionInputDirectory(
      String directoryPath,
      Directory directory,
      Stack<Digest> pathDigests,
      Set<Digest> visited,
      Map<Digest, Directory> directoriesIndex,
      Consumer<String> onInputFile,
      Consumer<String> onInputDirectory,
      Consumer<Digest> onInputDigest,
      PreconditionFailure.Builder preconditionFailure) {
    Set<String> entryNames = new HashSet<>();

    String lastFileName = "";
    for (FileNode fileNode : directory.getFilesList()) {
      String fileName = fileNode.getName();
      if (entryNames.contains(fileName)) {
        preconditionFailure
            .addViolationsBuilder()
            .setType(VIOLATION_TYPE_INVALID)
            .setSubject("/" + directoryPath + ": " + fileName)
            .setDescription(DUPLICATE_DIRENT);
      } else if (lastFileName.compareTo(fileName) > 0) {
        preconditionFailure
            .addViolationsBuilder()
            .setType(VIOLATION_TYPE_INVALID)
            .setSubject("/" + directoryPath + ": " + lastFileName + " > " + fileName)
            .setDescription(DIRECTORY_NOT_SORTED);
      }
      /* FIXME serverside validity check? regex?
      Preconditions.checkState(
          fileName.isValidFilename(),
          INVALID_FILE_NAME);
      */
      lastFileName = fileName;
      entryNames.add(fileName);

      onInputDigest.accept(fileNode.getDigest());
      String filePath = directoryPath.isEmpty() ? fileName : (directoryPath + "/" + fileName);
      onInputFile.accept(filePath);
    }
    String lastDirectoryName = "";
    for (DirectoryNode directoryNode : directory.getDirectoriesList()) {
      String directoryName = directoryNode.getName();

      if (entryNames.contains(directoryName)) {
        preconditionFailure
            .addViolationsBuilder()
            .setType(VIOLATION_TYPE_INVALID)
            .setSubject("/" + directoryPath + ": " + directoryName)
            .setDescription(DUPLICATE_DIRENT);
      } else if (lastDirectoryName.compareTo(directoryName) > 0) {
        preconditionFailure
            .addViolationsBuilder()
            .setType(VIOLATION_TYPE_INVALID)
            .setSubject("/" + directoryPath + ": " + lastDirectoryName + " > " + directoryName)
            .setDescription(DIRECTORY_NOT_SORTED);
      }
      /* FIXME serverside validity check? regex?
      Preconditions.checkState(
          directoryName.isValidFilename(),
          INVALID_FILE_NAME);
      */
      lastDirectoryName = directoryName;
      entryNames.add(directoryName);

      Digest directoryDigest = directoryNode.getDigest();
      if (pathDigests.contains(directoryDigest)) {
        preconditionFailure
            .addViolationsBuilder()
            .setType(VIOLATION_TYPE_INVALID)
            .setSubject(DIRECTORY_CYCLE_DETECTED)
            .setDescription("/" + directoryPath + ": " + directoryName);
      } else {
        String subDirectoryPath =
            directoryPath.isEmpty() ? directoryName : (directoryPath + "/" + directoryName);
        onInputDirectory.accept(subDirectoryPath);
        if (!visited.contains(directoryDigest)) {
          validateActionInputDirectoryDigest(
              subDirectoryPath,
              directoryDigest,
              pathDigests,
              visited,
              directoriesIndex,
              onInputFile,
              onInputDirectory,
              onInputDigest,
              preconditionFailure);
        } else {
          enumerateActionInputDirectory(
              subDirectoryPath,
              directoriesIndex.get(directoryDigest),
              directoriesIndex,
              onInputFile,
              onInputDirectory);
        }
      }
    }
  }

  private static void validateActionInputDirectoryDigest(
      String directoryPath,
      Digest directoryDigest,
      Stack<Digest> pathDigests,
      Set<Digest> visited,
      Map<Digest, Directory> directoriesIndex,
      Consumer<String> onInputFile,
      Consumer<String> onInputDirectory,
      Consumer<Digest> onInputDigest,
      PreconditionFailure.Builder preconditionFailure) {
    pathDigests.push(directoryDigest);
    final Directory directory;
    if (directoryDigest.getSizeBytes() == 0) {
      directory = Directory.getDefaultInstance();
    } else {
      directory = directoriesIndex.get(directoryDigest);
    }
    if (directory == null) {
      preconditionFailure
          .addViolationsBuilder()
          .setType(VIOLATION_TYPE_MISSING)
          .setSubject("blobs/" + DigestUtil.toString(directoryDigest))
          .setDescription("The directory `/" + directoryPath + "` was not found in the CAS.");
    } else {
      validateActionInputDirectory(
          directoryPath,
          directory,
          pathDigests,
          visited,
          directoriesIndex,
          onInputFile,
          onInputDirectory,
          onInputDigest,
          preconditionFailure);
    }
    pathDigests.pop();
    visited.add(directoryDigest);
  }

  protected ListenableFuture<Tree> getTreeFuture(
      String reason, Digest inputRoot, ExecutorService service, RequestMetadata requestMetadata) {
    return listeningDecorator(service)
        .submit(
            () -> {
              Tree.Builder tree = Tree.newBuilder().setRootDigest(inputRoot);

              TokenizableIterator<DirectoryEntry> iterator =
                  createTreeIterator(reason, inputRoot, /* pageToken=*/ "");
              while (iterator.hasNext()) {
                DirectoryEntry entry = iterator.next();
                Directory directory = entry.getDirectory();
                if (directory != null) {
                  tree.putDirectories(entry.getDigest().getHash(), directory);
                }
              }

              return tree.build();
            });
  }

  private void validateInputs(
      Iterable<Digest> inputDigests,
      PreconditionFailure.Builder preconditionFailure,
      RequestMetadata requestMetadata)
      throws StatusException, InterruptedException {
    ListenableFuture<Void> result =
        transform(
            findMissingBlobs(inputDigests, requestMetadata),
            (missingBlobDigests) -> {
              preconditionFailure.addAllViolations(
                  Iterables.transform(
                      missingBlobDigests,
                      (digest) ->
                          Violation.newBuilder()
                              .setType(VIOLATION_TYPE_MISSING)
                              .setSubject("blobs/" + DigestUtil.toString(digest))
                              .setDescription(MISSING_INPUT)
                              .build()));
              return null;
            },
            directExecutor());
    try {
      result.get();
    } catch (ExecutionException e) {
      Throwable cause = e.getCause();
      com.google.rpc.Status status = StatusProto.fromThrowable(cause);
      if (status == null) {
        getLogger().log(Level.SEVERE, "no rpc status from exception", cause);
        status = asExecutionStatus(cause);
      } else if (Code.forNumber(status.getCode()) == Code.DEADLINE_EXCEEDED) {
        logger.log(
            Level.WARNING, "an rpc status was thrown with DEADLINE_EXCEEDED, discarding it", cause);
        status =
            com.google.rpc.Status.newBuilder()
                .setCode(com.google.rpc.Code.UNAVAILABLE.getNumber())
                .setMessage("SUPPRESSED DEADLINE_EXCEEDED: " + cause.getMessage())
                .build();
      }
      throw StatusProto.toStatusException(status);
    }
  }

  public static <V> V getUnchecked(ListenableFuture<V> future) throws InterruptedException {
    try {
      return future.get();
    } catch (ExecutionException e) {
      return null;
    }
  }

  protected QueuedOperation validateQueuedOperationAndInputs(
      Digest actionDigest,
      QueuedOperation queuedOperation,
      PreconditionFailure.Builder preconditionFailure,
      RequestMetadata requestMetadata)
      throws StatusException, InterruptedException {
    final ListenableFuture<Void> validatedFuture;
    if (!queuedOperation.hasAction()) {
      preconditionFailure
          .addViolationsBuilder()
          .setType(VIOLATION_TYPE_MISSING)
          .setSubject("blobs/" + DigestUtil.toString(actionDigest))
          .setDescription(MISSING_ACTION);
      validatedFuture = Futures.immediateFuture(null);
    } else {
      ImmutableSet.Builder<Digest> inputDigestsBuilder = ImmutableSet.builder();
      validateAction(
          queuedOperation.getAction(),
          queuedOperation.hasCommand() ? queuedOperation.getCommand() : null,
          DigestUtil.proxyDirectoriesIndex(queuedOperation.getTree().getDirectories()),
          inputDigestsBuilder::add,
          preconditionFailure);
      validateInputs(inputDigestsBuilder.build(), preconditionFailure, requestMetadata);
    }
    checkPreconditionFailure(actionDigest, preconditionFailure.build());
    return queuedOperation;
  }

  private Action validateActionDigest(
      String operationName, Digest actionDigest, RequestMetadata requestMetadata)
      throws StatusException, InterruptedException {
    Action action = null;
    PreconditionFailure.Builder preconditionFailure = PreconditionFailure.newBuilder();
    ByteString actionBlob = null;
    if (actionDigest.getSizeBytes() != 0) {
      actionBlob = getBlob(actionDigest);
    }
    if (actionBlob == null) {
      preconditionFailure
          .addViolationsBuilder()
          .setType(VIOLATION_TYPE_MISSING)
          .setSubject("blobs/" + DigestUtil.toString(actionDigest))
          .setDescription(MISSING_ACTION);
    } else {
      try {
        action = Action.parseFrom(actionBlob);
      } catch (InvalidProtocolBufferException e) {
        preconditionFailure
            .addViolationsBuilder()
            .setType(VIOLATION_TYPE_INVALID)
            .setSubject(INVALID_ACTION)
            .setDescription("Action " + DigestUtil.toString(actionDigest));
      }
      if (action != null) {
        validateAction(operationName, action, preconditionFailure, requestMetadata);
      }
    }
    checkPreconditionFailure(actionDigest, preconditionFailure.build());
    return action;
  }

  protected void validateAction(
      String operationName,
      Action action,
      PreconditionFailure.Builder preconditionFailure,
      RequestMetadata requestMetadata)
      throws InterruptedException, StatusException {
    ExecutorService service = newDirectExecutorService();
    ImmutableSet.Builder<Digest> inputDigestsBuilder = ImmutableSet.builder();
    Tree tree =
        getUnchecked(
            getTreeFuture(operationName, action.getInputRootDigest(), service, requestMetadata));
    validateAction(
        action,
        getUnchecked(expect(action.getCommandDigest(), Command.parser(), service, requestMetadata)),
        DigestUtil.proxyDirectoriesIndex(tree.getDirectories()),
        inputDigestsBuilder::add,
        preconditionFailure);
    validateInputs(inputDigestsBuilder.build(), preconditionFailure, requestMetadata);
  }

  protected void validateQueuedOperation(Digest actionDigest, QueuedOperation queuedOperation)
      throws StatusException {
    PreconditionFailure.Builder preconditionFailure = PreconditionFailure.newBuilder();
    validateAction(
        queuedOperation.getAction(),
        queuedOperation.hasCommand() ? queuedOperation.getCommand() : null,
        DigestUtil.proxyDirectoriesIndex(queuedOperation.getTree().getDirectories()),
        digest -> {},
        preconditionFailure);
    checkPreconditionFailure(actionDigest, preconditionFailure.build());
  }

  protected void validatePlatform(
      Platform platform, PreconditionFailure.Builder preconditionFailure) {
    /* no default platform validation */
  }

  @VisibleForTesting
  void validateCommand(
      Command command,
      Digest inputRootDigest,
      Set<String> inputFiles,
      Set<String> inputDirectories,
      Map<Digest, Directory> directoriesIndex,
      PreconditionFailure.Builder preconditionFailure) {
    validatePlatform(command.getPlatform(), preconditionFailure);

    // FIXME should input/output collisions (through directories) be another
    // invalid action?
    filesUniqueAndSortedPrecondition(command.getOutputFilesList(), preconditionFailure);
    filesUniqueAndSortedPrecondition(command.getOutputDirectoriesList(), preconditionFailure);

    validateOutputs(
        inputFiles,
        inputDirectories,
        Sets.newHashSet(command.getOutputFilesList()),
        Sets.newHashSet(command.getOutputDirectoriesList()),
        preconditionFailure);

    environmentVariablesUniqueAndSortedPrecondition(
        command.getEnvironmentVariablesList(), preconditionFailure);
    if (command.getArgumentsList().isEmpty()) {
      preconditionFailure
          .addViolationsBuilder()
          .setType(VIOLATION_TYPE_INVALID)
          .setSubject(INVALID_COMMAND)
          .setDescription("argument list is empty");
    }

    String workingDirectory = command.getWorkingDirectory();
    if (!workingDirectory.isEmpty()) {
      if (workingDirectory.startsWith("/")) {
        preconditionFailure
            .addViolationsBuilder()
            .setType(VIOLATION_TYPE_INVALID)
            .setSubject(INVALID_COMMAND)
            .setDescription("working directory is absolute");
      } else {
        Directory directory = directoriesIndex.get(inputRootDigest);
        for (String segment : workingDirectory.split("/")) {
          Directory nextDirectory = directory;
          // linear for now
          for (DirectoryNode dirNode : directory.getDirectoriesList()) {
            if (dirNode.getName().equals(segment)) {
              nextDirectory = directoriesIndex.get(dirNode.getDigest());
              break;
            }
          }
          if (nextDirectory == directory) {
            preconditionFailure
                .addViolationsBuilder()
                .setType(VIOLATION_TYPE_INVALID)
                .setSubject(INVALID_COMMAND)
                .setDescription("working directory is not an input directory");
            break;
          }
          directory = nextDirectory;
        }
      }
    }
  }

  protected void validateAction(
      Action action,
      @Nullable Command command,
      Map<Digest, Directory> directoriesIndex,
      Consumer<Digest> onInputDigest,
      PreconditionFailure.Builder preconditionFailure) {
    ImmutableSet.Builder<String> inputDirectoriesBuilder = ImmutableSet.builder();
    ImmutableSet.Builder<String> inputFilesBuilder = ImmutableSet.builder();

    inputDirectoriesBuilder.add(ACTION_INPUT_ROOT_DIRECTORY_PATH);
    validateActionInputDirectoryDigest(
        ACTION_INPUT_ROOT_DIRECTORY_PATH,
        action.getInputRootDigest(),
        new Stack<>(),
        new HashSet<>(),
        directoriesIndex,
        inputFilesBuilder::add,
        inputDirectoriesBuilder::add,
        onInputDigest,
        preconditionFailure);

    if (command == null) {
      preconditionFailure
          .addViolationsBuilder()
          .setType(VIOLATION_TYPE_MISSING)
          .setSubject("blobs/" + DigestUtil.toString(action.getCommandDigest()))
          .setDescription(MISSING_COMMAND);
    } else {
      validateCommand(
          command,
          action.getInputRootDigest(),
          inputFilesBuilder.build(),
          inputDirectoriesBuilder.build(),
          directoriesIndex,
          preconditionFailure);
    }
  }

  @VisibleForTesting
  static void validateOutputs(
      Set<String> inputFiles,
      Set<String> inputDirectories,
      Set<String> outputFiles,
      Set<String> outputDirectories,
      PreconditionFailure.Builder preconditionFailure) {
    Set<String> outputFilesAndDirectories = Sets.intersection(outputFiles, outputDirectories);
    if (!outputFilesAndDirectories.isEmpty()) {
      preconditionFailure
          .addViolationsBuilder()
          .setType(VIOLATION_TYPE_INVALID)
          .setSubject(OUTPUT_FILE_DIRECTORY_COLLISION)
          .setDescription(outputFilesAndDirectories.toString());
    }

    Set<String> parentsOfOutputs = new HashSet<>();

    // An output file cannot be a parent of another output file, be a child of a listed output
    // directory, or have the same path as any of the listed output directories.
    for (String outputFile : outputFiles) {
      if (inputDirectories.contains(outputFile)) {
        preconditionFailure
            .addViolationsBuilder()
            .setType(VIOLATION_TYPE_INVALID)
            .setSubject(OUTPUT_FILE_IS_INPUT_DIRECTORY)
            .setDescription(outputFile);
      }
      String currentPath = outputFile;
      while (currentPath != "") {
        final String dirname;
        if (currentPath.contains("/")) {
          dirname = currentPath.substring(0, currentPath.lastIndexOf('/'));
        } else {
          dirname = "";
        }
        parentsOfOutputs.add(dirname);
        currentPath = dirname;
      }
    }

    // An output directory cannot be a parent of another output directory, be a parent of a listed
    // output file, or have the same path as any of the listed output files.
    for (String outputDir : outputDirectories) {
      if (inputFiles.contains(outputDir)) {
        preconditionFailure
            .addViolationsBuilder()
            .setType(VIOLATION_TYPE_INVALID)
            .setSubject(outputDir)
            .setDescription(OUTPUT_DIRECTORY_IS_INPUT_FILE);
      }
      String currentPath = outputDir;
      while (currentPath != "") {
        final String dirname;
        if (currentPath.contains("/")) {
          dirname = currentPath.substring(0, currentPath.lastIndexOf('/'));
        } else {
          dirname = "";
        }
        parentsOfOutputs.add(dirname);
        currentPath = dirname;
      }
    }
    Set<String> outputFileAncestors = Sets.intersection(outputFiles, parentsOfOutputs);
    for (String outputFileAncestor : outputFileAncestors) {
      preconditionFailure
          .addViolationsBuilder()
          .setType(VIOLATION_TYPE_INVALID)
          .setSubject(outputFileAncestor)
          .setDescription(OUTPUT_FILE_IS_OUTPUT_ANCESTOR);
    }
    Set<String> outputDirectoryAncestors = Sets.intersection(outputDirectories, parentsOfOutputs);
    for (String outputDirectoryAncestor : outputDirectoryAncestors) {
      preconditionFailure
          .addViolationsBuilder()
          .setType(VIOLATION_TYPE_INVALID)
          .setSubject(outputDirectoryAncestor)
          .setDescription(OUTPUT_DIRECTORY_IS_OUTPUT_ANCESTOR);
    }
  }

  protected void logFailedStatus(Digest actionDigest, com.google.rpc.Status status) {
    String message =
        format(
            "%s: %s: %s\n",
            DigestUtil.toString(actionDigest),
            Code.forNumber(status.getCode()),
            status.getMessage());
    for (Any detail : status.getDetailsList()) {
      if (detail.is(PreconditionFailure.class)) {
        message += "  PreconditionFailure:\n";
        PreconditionFailure preconditionFailure;
        try {
          preconditionFailure = detail.unpack(PreconditionFailure.class);
          for (Violation violation : preconditionFailure.getViolationsList()) {
            message +=
                format(
                    "    Violation: %s %s: %s\n",
                    violation.getType(), violation.getSubject(), violation.getDescription());
          }
        } catch (InvalidProtocolBufferException e) {
          message += "  " + e.getMessage();
        }
      } else {
        message += "  Unknown Detail\n";
      }
    }
    getLogger().info(message);
  }

  // this deserves a real async execute, but not now
  @Override
  public ListenableFuture<Void> execute(
      Digest actionDigest,
      boolean skipCacheLookup,
      ExecutionPolicy executionPolicy,
      ResultsCachePolicy resultsCachePolicy,
      RequestMetadata requestMetadata,
      Watcher watcher)
      throws InterruptedException {
    Action action;
    try {
      action = validateActionDigest("execute", actionDigest, requestMetadata);
    } catch (StatusException e) {
      com.google.rpc.Status status = StatusProto.fromThrowable(e);
      if (status == null) {
        getLogger().log(Level.SEVERE, "no rpc status from exception", e);
        status =
            com.google.rpc.Status.newBuilder()
                .setCode(Status.fromThrowable(e).getCode().value())
                .build();
      }
      logFailedStatus(actionDigest, status);
      Operation operation =
          Operation.newBuilder()
              .setDone(true)
              .setMetadata(
                  Any.pack(
                      ExecuteOperationMetadata.newBuilder()
                          .setStage(ExecutionStage.Value.COMPLETED)
                          .build()))
              .setResponse(Any.pack(ExecuteResponse.newBuilder().setStatus(status).build()))
              .build();
      try {
        watcher.observe(operation);
      } catch (Throwable t) {
        return immediateFailedFuture(t);
      }
      return immediateFuture(null);
    }

    ActionKey actionKey = DigestUtil.asActionKey(actionDigest);
    Operation operation = createOperation(actionKey);

    getLogger().info("Operation " + operation.getName() + " was created");

    getLogger()
        .info(
            format(
                "%s::execute(%s): %s",
                getName(), DigestUtil.toString(actionDigest), operation.getName()));

    putOperation(operation);

    ListenableFuture<Void> watchFuture = watchOperation(operation.getName(), watcher);

    ExecuteOperationMetadata metadata = expectExecuteOperationMetadata(operation);

    Operation.Builder operationBuilder = operation.toBuilder();
    final ListenableFuture<ActionResult> actionResultFuture;
    final ExecuteOperationMetadata cacheCheckMetadata;
    if (skipCacheLookup) {
      actionResultFuture = immediateFuture(null);
      cacheCheckMetadata = metadata;
    } else {
      cacheCheckMetadata = metadata.toBuilder().setStage(ExecutionStage.Value.CACHE_CHECK).build();
      putOperation(operationBuilder.setMetadata(Any.pack(metadata)).build());
      actionResultFuture = getActionResult(actionKey, requestMetadata);
    }

    Futures.addCallback(
        actionResultFuture,
        new FutureCallback<ActionResult>() {
          void onCompleted(@Nullable ActionResult actionResult) {
            final ExecuteOperationMetadata nextMetadata;
            if (actionResult == null) {
              nextMetadata =
                  cacheCheckMetadata.toBuilder().setStage(ExecutionStage.Value.QUEUED).build();
            } else {
              nextMetadata =
                  cacheCheckMetadata.toBuilder().setStage(ExecutionStage.Value.COMPLETED).build();
              operationBuilder
                  .setDone(true)
                  .setResponse(
                      Any.pack(
                          ExecuteResponse.newBuilder()
                              .setResult(actionResult)
                              .setStatus(
                                  com.google.rpc.Status.newBuilder()
                                      .setCode(Code.OK.getNumber())
                                      .build())
                              .setCachedResult(true)
                              .build()));
            }

            Operation nextOperation = operationBuilder.setMetadata(Any.pack(nextMetadata)).build();
            /* TODO record file count/size for matching purposes? */

            try {
              if (!nextOperation.getDone()) {
                updateOperationWatchers(
                    nextOperation); // updates watchers initially for queued stage
              }
              putOperation(nextOperation);
            } catch (InterruptedException e) {
              // ignore
            }
          }

          @Override
          public void onSuccess(ActionResult actionResult) {
            onCompleted(actionResult);
          }

          @Override
          public void onFailure(Throwable t) {
            logger.log(
                Level.WARNING,
                format("action cache check of %s failed", DigestUtil.toString(actionDigest)),
                t);
            onCompleted(null);
          }
        },
        directExecutor());

    return watchFuture;
  }

  protected static QueuedOperationMetadata maybeQueuedOperationMetadata(String name, Any metadata) {
    if (metadata.is(QueuedOperationMetadata.class)) {
      try {
        return metadata.unpack(QueuedOperationMetadata.class);
      } catch (InvalidProtocolBufferException e) {
        logger.log(Level.SEVERE, format("invalid executing operation metadata %s", name), e);
      }
    }
    return null;
  }

  protected static ExecutingOperationMetadata maybeExecutingOperationMetadata(
      String name, Any metadata) {
    if (metadata.is(ExecutingOperationMetadata.class)) {
      try {
        return metadata.unpack(ExecutingOperationMetadata.class);
      } catch (InvalidProtocolBufferException e) {
        logger.log(Level.SEVERE, format("invalid executing operation metadata %s", name), e);
      }
    }
    return null;
  }

  protected static CompletedOperationMetadata maybeCompletedOperationMetadata(
      String name, Any metadata) {
    if (metadata.is(CompletedOperationMetadata.class)) {
      try {
        return metadata.unpack(CompletedOperationMetadata.class);
      } catch (InvalidProtocolBufferException e) {
        logger.log(Level.SEVERE, format("invalid completed operation metadata %s", name), e);
      }
    }
    return null;
  }

  protected static RequestMetadata expectRequestMetadata(Operation operation) {
    String name = operation.getName();
    Any metadata = operation.getMetadata();
    QueuedOperationMetadata queuedOperationMetadata = maybeQueuedOperationMetadata(name, metadata);
    if (queuedOperationMetadata != null) {
      return queuedOperationMetadata.getRequestMetadata();
    }
    ExecutingOperationMetadata executingOperationMetadata =
        maybeExecutingOperationMetadata(name, metadata);
    if (executingOperationMetadata != null) {
      return executingOperationMetadata.getRequestMetadata();
    }
    CompletedOperationMetadata completedOperationMetadata =
        maybeCompletedOperationMetadata(name, metadata);
    if (completedOperationMetadata != null) {
      return completedOperationMetadata.getRequestMetadata();
    }
    return RequestMetadata.getDefaultInstance();
  }

  protected static ExecuteOperationMetadata expectExecuteOperationMetadata(Operation operation) {
    String name = operation.getName();
    Any metadata = operation.getMetadata();
    QueuedOperationMetadata queuedOperationMetadata = maybeQueuedOperationMetadata(name, metadata);
    if (queuedOperationMetadata != null) {
      return queuedOperationMetadata.getExecuteOperationMetadata();
    }
    ExecutingOperationMetadata executingOperationMetadata =
        maybeExecutingOperationMetadata(name, metadata);
    if (executingOperationMetadata != null) {
      return executingOperationMetadata.getExecuteOperationMetadata();
    }
    CompletedOperationMetadata completedOperationMetadata =
        maybeCompletedOperationMetadata(name, metadata);
    if (completedOperationMetadata != null) {
      return completedOperationMetadata.getExecuteOperationMetadata();
    }
    try {
      return operation.getMetadata().unpack(ExecuteOperationMetadata.class);
    } catch (InvalidProtocolBufferException e) {
      logger.log(
          Level.SEVERE, format("invalid execute operation metadata %s", operation.getName()), e);
    }
    return null;
  }

  protected <T> ListenableFuture<T> expect(
      Digest digest, Parser<T> parser, Executor executor, RequestMetadata requestMetadata) {
    // FIXME find a way to make this a transform
    SettableFuture<T> future = SettableFuture.create();
    Futures.addCallback(
        getBlobFuture(digest, requestMetadata),
        new FutureCallback<ByteString>() {
          @Override
          public void onSuccess(ByteString blob) {
            try {
              future.set(parser.parseFrom(blob));
            } catch (InvalidProtocolBufferException e) {
              logger.log(
                  Level.WARNING,
                  format("expect parse for %s failed", DigestUtil.toString(digest)),
                  e);
              future.setException(e);
            }
          }

          @Override
          public void onFailure(Throwable t) {
            logger.log(
                Level.WARNING, format("expect for %s failed", DigestUtil.toString(digest)), t);
            future.setException(t);
          }
        },
        executor);
    return future;
  }

  protected static boolean isErrored(Operation operation) {
    return operation.getDone()
        && operation.getResultCase() == Operation.ResultCase.RESPONSE
        && operation.getResponse().is(ExecuteResponse.class)
        && expectExecuteResponse(operation).getStatus().getCode() != Code.OK.getNumber();
  }

  private static boolean isStage(Operation operation, ExecutionStage.Value stage) {
    ExecuteOperationMetadata metadata = expectExecuteOperationMetadata(operation);
    return metadata != null && metadata.getStage() == stage;
  }

  protected static boolean isUnknown(Operation operation) {
    return isStage(operation, ExecutionStage.Value.UNKNOWN);
  }

  protected boolean isCancelled(Operation operation) {
    return operation.getDone()
        && operation.getResultCase() == Operation.ResultCase.RESPONSE
        && operation.getResponse().is(ExecuteResponse.class)
        && expectExecuteResponse(operation).getStatus().getCode() == Code.CANCELLED.getNumber();
  }

  protected static ExecuteResponse getExecuteResponse(Operation operation) {
    if (operation.getDone() && operation.getResultCase() == Operation.ResultCase.RESPONSE) {
      return expectExecuteResponse(operation);
    }
    return null;
  }

  private static ExecuteResponse expectExecuteResponse(Operation operation) {
    try {
      return operation.getResponse().unpack(ExecuteResponse.class);
    } catch (InvalidProtocolBufferException e) {
      return null;
    }
  }

  public static boolean isQueued(Operation operation) {
    return isStage(operation, ExecutionStage.Value.QUEUED);
  }

  protected static boolean isExecuting(Operation operation) {
    return isStage(operation, ExecutionStage.Value.EXECUTING);
  }

  protected static boolean isComplete(Operation operation) {
    return isStage(operation, ExecutionStage.Value.COMPLETED);
  }

  protected boolean wasCompletelyExecuted(Operation operation) {
    ExecuteResponse executeResponse = getExecuteResponse(operation);
    return executeResponse != null && !executeResponse.getCachedResult();
  }

  protected static ActionResult getCacheableActionResult(Operation operation) {
    ExecuteResponse executeResponse = getExecuteResponse(operation);
    if (executeResponse != null
        && !executeResponse.getCachedResult()
        && executeResponse.getStatus().getCode() == Code.OK.getNumber()) {
      ActionResult result = executeResponse.getResult();
      if (result.getExitCode() == 0) {
        return result;
      }
    }
    return null;
  }

  protected abstract boolean matchOperation(Operation operation) throws InterruptedException;

  protected abstract void enqueueOperation(Operation operation);

  @Override
  public boolean putOperation(Operation operation) throws InterruptedException {
    String name = operation.getName();
    if (isCancelled(operation)) {
      if (outstandingOperations.remove(name) == null) {
        throw new IllegalStateException(
            format("Operation %s was not in outstandingOperations", name));
      }
      updateOperationWatchers(operation);
      return true;
    }
    if (isExecuting(operation) && !outstandingOperations.contains(name)) {
      return false;
    }
    if (isQueued(operation)) {
      if (!matchOperation(operation)) {
        enqueueOperation(operation);
      }
    } else {
      updateOperationWatchers(operation);
    }
    return true;
  }

  /**
   * per-operation lock factory/indexer method
   *
   * <p>the lock retrieved for an operation will guard against races during
   * transfers/retrievals/removals
   */
  protected abstract Object operationLock(String operationName);

  protected void updateOperationWatchers(Operation operation) throws InterruptedException {
    if (operation.getDone()) {
      synchronized (operationLock(operation.getName())) {
        completedOperations.put(operation.getName(), operation);
        outstandingOperations.remove(operation.getName());
      }
    } else {
      outstandingOperations.put(operation.getName(), operation);
    }
  }

  @Override
  public Operation getOperation(String name) {
    synchronized (operationLock(name)) {
      Operation operation = completedOperations.get(name);
      if (operation == null) {
        operation = outstandingOperations.get(name);
      }
      return operation;
    }
  }

  protected abstract int getListOperationsDefaultPageSize();

  protected abstract int getListOperationsMaxPageSize();

  protected abstract TokenizableIterator<Operation> createOperationsIterator(String pageToken);

  @Override
  public String listOperations(
      int pageSize, String pageToken, String filter, ImmutableList.Builder<Operation> operations) {
    if (pageSize == 0) {
      pageSize = getListOperationsDefaultPageSize();
    } else if (getListOperationsMaxPageSize() > 0 && pageSize > getListOperationsMaxPageSize()) {
      pageSize = getListOperationsMaxPageSize();
    }

    // todo(luxe): add proper pagination
    FindOperationsResults results = findOperations(filter);
    if (results != null) {
      for (Map.Entry<String, EnrichedOperation> entry : results.operations.entrySet()) {
        operations.add(entry.getValue().operation);
      }
    }

    return "";
  }

  @Override
  public void deleteOperation(String name) {
    synchronized (operationLock(name)) {
      Operation deletedOperation = completedOperations.remove(name);
      if (deletedOperation == null && outstandingOperations.contains(name)) {
        throw new IllegalStateException();
      }
    }
  }

  @Override
  public void cancelOperation(String name) throws InterruptedException {
    Operation operation = getOperation(name);
    if (operation == null) {
      operation =
          Operation.newBuilder()
              .setName(name)
              .setMetadata(Any.pack(ExecuteOperationMetadata.getDefaultInstance()))
              .build();
    }
    RequestMetadata requestMetadata = expectRequestMetadata(operation);
    errorOperation(
        operation,
        requestMetadata,
        com.google.rpc.Status.newBuilder().setCode(Code.CANCELLED.getNumber()).build());
  }

  @Override
  public boolean putAndValidateOperation(Operation operation) throws InterruptedException {
    if (isQueued(operation)) {
      return requeueOperation(operation);
    }
    return putOperation(operation);
  }

  @VisibleForTesting
  public boolean requeueOperation(Operation operation) throws InterruptedException {
    String name = operation.getName();
    ExecuteOperationMetadata metadata = expectExecuteOperationMetadata(operation);
    RequestMetadata requestMetadata = expectRequestMetadata(operation);
    if (metadata == null) {
      // ensure that watchers are notified
      String message = format("Operation %s does not contain ExecuteOperationMetadata", name);
      errorOperation(
          operation,
          requestMetadata,
          com.google.rpc.Status.newBuilder()
              .setCode(Code.INTERNAL.getNumber())
              .setMessage(message)
              .build());
      return false;
    }

    if (metadata.getStage() != ExecutionStage.Value.QUEUED) {
      // ensure that watchers are notified
      String message = format("Operation %s stage is not QUEUED", name);
      errorOperation(
          operation,
          requestMetadata,
          com.google.rpc.Status.newBuilder()
              .setCode(com.google.rpc.Code.INTERNAL.getNumber())
              .setMessage(message)
              .build());
      return false;
    }
    Digest actionDigest = metadata.getActionDigest();
    try {
      validateActionDigest(name, actionDigest, requestMetadata);
    } catch (StatusException e) {
      com.google.rpc.Status status = StatusProto.fromThrowable(e);
      if (status == null) {
        getLogger().log(Level.SEVERE, "no rpc status from exception", e);
        status =
            com.google.rpc.Status.newBuilder()
                .setCode(Status.fromThrowable(e).getCode().value())
                .build();
      }
      logFailedStatus(actionDigest, status);
      errorOperation(operation, requestMetadata, status);
      return false;
    }

    getLogger()
        .info(
            format(
                "%s::requeueOperation(%s): %s",
                getName(), DigestUtil.toString(actionDigest), name));

    return putOperation(operation);
  }

  protected void errorOperation(
      Operation operation, RequestMetadata requestMetadata, com.google.rpc.Status status)
      throws InterruptedException {
    if (operation.getDone()) {
      throw new IllegalStateException("Trying to error already completed operation [" + name + "]");
    }
    ExecuteOperationMetadata metadata = expectExecuteOperationMetadata(operation);
    if (metadata == null) {
      metadata = ExecuteOperationMetadata.getDefaultInstance();
    }
    CompletedOperationMetadata completedMetadata =
        CompletedOperationMetadata.newBuilder()
            .setExecuteOperationMetadata(
                metadata.toBuilder().setStage(ExecutionStage.Value.COMPLETED).build())
            .setRequestMetadata(requestMetadata)
            .build();
    putOperation(
        operation
            .toBuilder()
            .setDone(true)
            .setMetadata(Any.pack(completedMetadata))
            .setResponse(Any.pack(ExecuteResponse.newBuilder().setStatus(status).build()))
            .build());
  }

  protected void expireOperation(Operation operation) throws InterruptedException {
    ActionResult actionResult =
        ActionResult.newBuilder()
            .setExitCode(-1)
            .setStderrRaw(
                ByteString.copyFromUtf8(
                    "[BUILDFARM]: Action timed out with no response from worker"))
            .build();
    ExecuteResponse executeResponse =
        ExecuteResponse.newBuilder()
            .setResult(actionResult)
            .setStatus(
                com.google.rpc.Status.newBuilder().setCode(Code.DEADLINE_EXCEEDED.getNumber()))
            .build();
    ExecuteOperationMetadata metadata = expectExecuteOperationMetadata(operation);
    if (metadata == null) {
      throw new IllegalStateException(
          "Operation " + operation.getName() + " did not contain valid metadata");
    }
    metadata = metadata.toBuilder().setStage(ExecutionStage.Value.COMPLETED).build();
    putOperation(
        operation
            .toBuilder()
            .setDone(true)
            .setMetadata(Any.pack(metadata))
            .setResponse(Any.pack(executeResponse))
            .build());
  }

  @Override
  public boolean pollOperation(String operationName, ExecutionStage.Value stage) {
    if (stage != ExecutionStage.Value.QUEUED && stage != ExecutionStage.Value.EXECUTING) {
      return false;
    }
    Operation operation = getOperation(operationName);
    if (operation == null) {
      return false;
    }
    if (isCancelled(operation)) {
      return false;
    }
    ExecuteOperationMetadata metadata = expectExecuteOperationMetadata(operation);
    if (metadata == null) {
      return false;
    }
    // stage limitation to {QUEUED, EXECUTING} above is required
    return metadata.getStage() == stage;
  }

  protected CacheCapabilities getCacheCapabilities() {
    return CacheCapabilities.newBuilder()
        .addDigestFunction(digestUtil.getDigestFunction())
        .setActionCacheUpdateCapabilities(
            ActionCacheUpdateCapabilities.newBuilder().setUpdateEnabled(true))
        .setMaxBatchTotalSizeBytes(Size.mbToBytes(4))
        .setSymlinkAbsolutePathStrategy(SymlinkAbsolutePathStrategy.Value.DISALLOWED)
        .build();
  }

  protected ExecutionCapabilities getExecutionCapabilities() {
    return ExecutionCapabilities.newBuilder()
        .setDigestFunction(digestUtil.getDigestFunction())
        .setExecEnabled(true)
        .build();
  }

  @Override
  public ServerCapabilities getCapabilities() {
    return ServerCapabilities.newBuilder()
        .setCacheCapabilities(getCacheCapabilities())
        .setExecutionCapabilities(getExecutionCapabilities())
        .build();
  }

  @Override
  public WorkerProfileMessage getWorkerProfile() {
    throw new UnsupportedOperationException(
        "AbstractServerInstance doesn't support getWorkerProfile() method.");
  }

  @Override
  public abstract GetClientStartTimeResult getClientStartTime(String clientKey);

  @Override
  public abstract CasIndexResults reindexCas(String hostName);

<<<<<<< HEAD
  public abstract FindOperationsResults findOperations(String filterPredicate);
=======
  @Override
  public abstract void deregisterWorker(String workerName);
>>>>>>> dee48464

  protected abstract Logger getLogger();
}<|MERGE_RESOLUTION|>--- conflicted
+++ resolved
@@ -1699,12 +1699,10 @@
   @Override
   public abstract CasIndexResults reindexCas(String hostName);
 
-<<<<<<< HEAD
   public abstract FindOperationsResults findOperations(String filterPredicate);
-=======
+  
   @Override
   public abstract void deregisterWorker(String workerName);
->>>>>>> dee48464
 
   protected abstract Logger getLogger();
 }