--- conflicted
+++ resolved
@@ -800,13 +800,7 @@
     long now = System.currentTimeMillis();
     Set<String> returnWorkers = Sets.newConcurrentHashSet();
     ImmutableList.Builder<ShardWorker> invalidWorkers = ImmutableList.builder();
-<<<<<<< HEAD
-    Iterable<Map.Entry<String, String>> entries =
-        state.executeAndStorageWorkers.asMap(jedis).entrySet();
-    for (Map.Entry<String, String> entry : entries) {
-=======
     for (Map.Entry<String, String> entry : workers.entrySet()) {
->>>>>>> 9f939725
       String json = entry.getValue();
       String name = entry.getKey();
       try {
