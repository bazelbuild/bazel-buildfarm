// Copyright 2017 The Bazel Authors. All rights reserved.
//
// Licensed under the Apache License, Version 2.0 (the "License");
// you may not use this file except in compliance with the License.
// You may obtain a copy of the License at
//
//    http://www.apache.org/licenses/LICENSE-2.0
//
// Unless required by applicable law or agreed to in writing, software
// distributed under the License is distributed on an "AS IS" BASIS,
// WITHOUT WARRANTIES OR CONDITIONS OF ANY KIND, either express or implied.
// See the License for the specific language governing permissions and
// limitations under the License.

package build.buildfarm.instance.shard;

import static java.lang.String.format;
import static redis.clients.jedis.ScanParams.SCAN_POINTER_START;

import build.bazel.remote.execution.v2.ActionResult;
import build.bazel.remote.execution.v2.Digest;
import build.bazel.remote.execution.v2.ExecuteOperationMetadata;
import build.bazel.remote.execution.v2.ExecutionStage;
import build.bazel.remote.execution.v2.Platform;
import build.bazel.remote.execution.v2.RequestMetadata;
import build.buildfarm.backplane.Backplane;
import build.buildfarm.common.CasIndexResults;
import build.buildfarm.common.CasIndexSettings;
import build.buildfarm.common.DigestUtil;
import build.buildfarm.common.DigestUtil.ActionKey;
import build.buildfarm.common.StringVisitor;
import build.buildfarm.common.Watcher;
import build.buildfarm.common.WorkerIndexer;
import build.buildfarm.common.function.InterruptingRunnable;
import build.buildfarm.common.redis.BalancedRedisQueue;
import build.buildfarm.common.redis.ProvisionedRedisQueue;
import build.buildfarm.common.redis.RedisClient;
import build.buildfarm.common.redis.RedisHashtags;
import build.buildfarm.common.redis.RedisMap;
import build.buildfarm.common.redis.RedisNodeHashes;
import build.buildfarm.instance.Instance;
import build.buildfarm.instance.shard.RedisShardSubscriber.TimedWatchFuture;
import build.buildfarm.operations.FindOperationsResults;
import build.buildfarm.operations.FindOperationsSettings;
import build.buildfarm.operations.finder.OperationsFinder;
import build.buildfarm.v1test.BackplaneStatus;
import build.buildfarm.v1test.CompletedOperationMetadata;
import build.buildfarm.v1test.DispatchedOperation;
import build.buildfarm.v1test.ExecuteEntry;
import build.buildfarm.v1test.ExecutingOperationMetadata;
import build.buildfarm.v1test.GetClientStartTimeResult;
import build.buildfarm.v1test.OperationChange;
import build.buildfarm.v1test.ProvisionedQueue;
import build.buildfarm.v1test.QueueEntry;
import build.buildfarm.v1test.QueuedOperationMetadata;
import build.buildfarm.v1test.RedisShardBackplaneConfig;
import build.buildfarm.v1test.ShardWorker;
import build.buildfarm.v1test.WorkerChange;
import com.google.common.collect.ImmutableList;
import com.google.common.collect.ImmutableMap;
import com.google.common.collect.Iterables;
import com.google.common.collect.LinkedHashMultimap;
import com.google.common.collect.ListMultimap;
import com.google.common.collect.Maps;
import com.google.common.collect.MultimapBuilder;
import com.google.common.collect.Multimaps;
import com.google.common.collect.SetMultimap;
import com.google.common.collect.Sets;
import com.google.common.util.concurrent.ListenableFuture;
import com.google.longrunning.Operation;
import com.google.protobuf.InvalidProtocolBufferException;
import com.google.protobuf.Timestamp;
import com.google.protobuf.util.JsonFormat;
import com.google.protobuf.util.Timestamps;
import com.google.rpc.Code;
import com.google.rpc.PreconditionFailure;
import com.google.rpc.Status;
import java.io.IOException;
import java.time.Instant;
import java.util.AbstractMap;
import java.util.ArrayList;
import java.util.Collections;
import java.util.Date;
import java.util.HashSet;
import java.util.List;
import java.util.Map;
import java.util.Set;
import java.util.concurrent.ExecutorService;
import java.util.concurrent.Executors;
import java.util.concurrent.TimeUnit;
import java.util.function.Consumer;
import java.util.function.Function;
import java.util.function.Supplier;
import java.util.logging.Level;
import java.util.logging.Logger;
import java.util.stream.Collectors;
import java.util.stream.Stream;
import javax.annotation.Nullable;
import javax.naming.ConfigurationException;
import org.redisson.Redisson;
import org.redisson.api.RedissonClient;
import org.redisson.config.ClusterServersConfig;
import org.redisson.config.Config;
import redis.clients.jedis.JedisCluster;
import redis.clients.jedis.JedisClusterPipeline;
import redis.clients.jedis.Response;
import redis.clients.jedis.ScanParams;
import redis.clients.jedis.ScanResult;

public class RedisShardBackplane implements Backplane {
  private static final Logger logger = Logger.getLogger(RedisShardBackplane.class.getName());

  private static final JsonFormat.Parser operationParser =
      JsonFormat.parser()
          .usingTypeRegistry(
              JsonFormat.TypeRegistry.newBuilder()
                  .add(CompletedOperationMetadata.getDescriptor())
                  .add(ExecutingOperationMetadata.getDescriptor())
                  .add(ExecuteOperationMetadata.getDescriptor())
                  .add(QueuedOperationMetadata.getDescriptor())
                  .add(PreconditionFailure.getDescriptor())
                  .build())
          .ignoringUnknownFields();

  static final JsonFormat.Printer operationPrinter =
      JsonFormat.printer()
          .usingTypeRegistry(
              JsonFormat.TypeRegistry.newBuilder()
                  .add(CompletedOperationMetadata.getDescriptor())
                  .add(ExecutingOperationMetadata.getDescriptor())
                  .add(ExecuteOperationMetadata.getDescriptor())
                  .add(QueuedOperationMetadata.getDescriptor())
                  .add(PreconditionFailure.getDescriptor())
                  .build());

  private final RedisShardBackplaneConfig config;
  private final String source; // used in operation change publication
  private final Function<Operation, Operation> onPublish;
  private final Function<Operation, Operation> onComplete;
  private final Supplier<JedisCluster> jedisClusterFactory;

  private @Nullable InterruptingRunnable onUnsubscribe = null;
  private Thread subscriptionThread = null;
  private Thread failsafeOperationThread = null;
  private RedisShardSubscriber subscriber = null;
  private RedisShardSubscription operationSubscription = null;
  private ExecutorService subscriberService = null;
  private boolean poolStarted = false;
  private @Nullable RedisClient client = null;
  private @Nullable RedissonClient redissonClient = null;

  private Set<String> workerSet = Collections.synchronizedSet(new HashSet<>());
  private long workerSetExpiresAt = 0;

  private RedisMap actionCache;
  private RedisMap blockedActions;
  private RedisMap blockedInvocations;
  private BalancedRedisQueue prequeue;
  private OperationQueue operationQueue;
  private CasWorkerMap casWorkerMap;

  public RedisShardBackplane(
      RedisShardBackplaneConfig config,
      String source,
      Function<Operation, Operation> onPublish,
      Function<Operation, Operation> onComplete)
      throws ConfigurationException {
    this(config, source, onPublish, onComplete, JedisClusterFactory.create(config));
  }

  public RedisShardBackplane(
      RedisShardBackplaneConfig config,
      String source,
      Function<Operation, Operation> onPublish,
      Function<Operation, Operation> onComplete,
      Supplier<JedisCluster> jedisClusterFactory) {
    this.config = config;
    this.source = source;
    this.onPublish = onPublish;
    this.onComplete = onComplete;
    this.jedisClusterFactory = jedisClusterFactory;
  }

  @Override
  public InterruptingRunnable setOnUnsubscribe(InterruptingRunnable onUnsubscribe) {
    InterruptingRunnable oldOnUnsubscribe = this.onUnsubscribe;
    this.onUnsubscribe = onUnsubscribe;
    return oldOnUnsubscribe;
  }

  private Instant getExpiresAt(JedisCluster jedis, String key, Instant now) {
    String value = jedis.get(key);
    if (value != null) {
      try {
        return Instant.ofEpochMilli(Long.parseLong(value));
      } catch (NumberFormatException e) {
        logger.log(Level.SEVERE, format("invalid expiration %s for %s", value, key));
      }
    }

    Instant expiresAt = now.plusMillis(config.getProcessingTimeoutMillis());
    jedis.setex(
        key,
        /* expire=*/ (config.getProcessingTimeoutMillis() * 2) / 1000,
        String.format("%d", expiresAt.toEpochMilli()));
    return expiresAt;
  }

  abstract static class QueueEntryListVisitor extends StringVisitor {
    protected abstract void visit(QueueEntry queueEntry, String queueEntryJson);

    public void visit(String entry) {
      QueueEntry.Builder queueEntry = QueueEntry.newBuilder();
      try {
        JsonFormat.parser().merge(entry, queueEntry);
        visit(queueEntry.build(), entry);
      } catch (InvalidProtocolBufferException e) {
        logger.log(Level.SEVERE, "invalid QueueEntry json: " + entry, e);
      }
    }
  }

  abstract static class ExecuteEntryListVisitor extends StringVisitor {
    protected abstract void visit(ExecuteEntry executeEntry, String executeEntryJson);

    public void visit(String entry) {
      ExecuteEntry.Builder executeEntry = ExecuteEntry.newBuilder();
      try {
        JsonFormat.parser().merge(entry, executeEntry);
        visit(executeEntry.build(), entry);
      } catch (InvalidProtocolBufferException e) {
        logger.log(Level.FINE, "invalid ExecuteEntry json: " + entry, e);
      }
    }
  }

  private void scanProcessing(JedisCluster jedis, Consumer<String> onOperationName, Instant now) {
    prequeue.visitDequeue(
        jedis,
        new ExecuteEntryListVisitor() {
          @Override
          protected void visit(ExecuteEntry executeEntry, String executeEntryJson) {
            String operationName = executeEntry.getOperationName();
            String operationProcessingKey = processingKey(operationName);

            Instant expiresAt = getExpiresAt(jedis, operationProcessingKey, now);
            if (now.isBefore(expiresAt)) {
              onOperationName.accept(operationName);
            } else {
              if (prequeue.removeFromDequeue(jedis, executeEntryJson)) {
                jedis.del(operationProcessingKey);
              }
            }
          }
        });
  }

  private void scanDispatching(JedisCluster jedis, Consumer<String> onOperationName, Instant now) {
    operationQueue.visitDequeue(
        jedis,
        new QueueEntryListVisitor() {
          @Override
          protected void visit(QueueEntry queueEntry, String queueEntryJson) {
            String operationName = queueEntry.getExecuteEntry().getOperationName();
            String operationDispatchingKey = dispatchingKey(operationName);

            Instant expiresAt = getExpiresAt(jedis, operationDispatchingKey, now);
            if (now.isBefore(expiresAt)) {
              onOperationName.accept(operationName);
            } else {
              if (operationQueue.removeFromDequeue(jedis, queueEntryJson)) {
                jedis.del(operationDispatchingKey);
              }
            }
          }
        });
  }

  private void scanPrequeue(JedisCluster jedis, Consumer<String> onOperationName) {
    prequeue.visit(
        jedis,
        new ExecuteEntryListVisitor() {
          @Override
          protected void visit(ExecuteEntry executeEntry, String executeEntryJson) {
            onOperationName.accept(executeEntry.getOperationName());
          }
        });
  }

  private void scanQueue(JedisCluster jedis, Consumer<String> onOperationName) {
    operationQueue.visit(
        jedis,
        new QueueEntryListVisitor() {
          @Override
          protected void visit(QueueEntry queueEntry, String queueEntryJson) {
            onOperationName.accept(queueEntry.getExecuteEntry().getOperationName());
          }
        });
  }

  private void scanDispatched(JedisCluster jedis, Consumer<String> onOperationName) {
    for (String operationName : jedis.hkeys(config.getDispatchedOperationsHashName())) {
      onOperationName.accept(operationName);
    }
  }

  private void updateWatchers(JedisCluster jedis) {
    Instant now = Instant.now();
    Instant expiresAt = nextExpiresAt(now);
    Set<String> expiringChannels = Sets.newHashSet(subscriber.expiredWatchedOperationChannels(now));
    Consumer<String> resetChannel =
        (operationName) -> {
          String channel = operationChannel(operationName);
          if (expiringChannels.remove(channel)) {
            subscriber.resetWatchers(channel, expiresAt);
          }
        };

    if (!expiringChannels.isEmpty()) {
      logger.log(
          Level.FINE,
          format("Scan %d watches, %s, expiresAt: %s", expiringChannels.size(), now, expiresAt));

      logger.log(Level.FINE, "Scan prequeue");
      // scan prequeue, pet watches
      scanPrequeue(jedis, resetChannel);
    }

    // scan processing, create ttl key if missing, remove dead entries, pet live watches
    scanProcessing(jedis, resetChannel, now);

    if (!expiringChannels.isEmpty()) {
      logger.log(Level.FINE, "Scan queue");
      // scan queue, pet watches
      scanQueue(jedis, resetChannel);
    }

    // scan dispatching, create ttl key if missing, remove dead entries, pet live watches
    scanDispatching(jedis, resetChannel, now);

    if (!expiringChannels.isEmpty()) {
      logger.log(Level.FINE, "Scan dispatched");
      // scan dispatched pet watches
      scanDispatched(jedis, resetChannel);
    }

    //
    // filter watches on expiration
    // delete the operation?
    // update expired watches with null operation
    for (String channel : expiringChannels) {
      Operation operation = parseOperationJson(getOperation(jedis, parseOperationChannel(channel)));
      if (operation == null || !operation.getDone()) {
        publishExpiration(jedis, channel, now, /* force=*/ false);
      } else {
        subscriber.onOperation(channel, onPublish.apply(operation), expiresAt);
      }
    }
  }

  static String printOperationChange(OperationChange operationChange)
      throws InvalidProtocolBufferException {
    return operationPrinter.print(operationChange);
  }

  void publish(
      JedisCluster jedis,
      String channel,
      Instant effectiveAt,
      OperationChange.Builder operationChange) {
    try {
      String operationChangeJson =
          printOperationChange(
              operationChange.setEffectiveAt(toTimestamp(effectiveAt)).setSource(source).build());
      jedis.publish(channel, operationChangeJson);
    } catch (InvalidProtocolBufferException e) {
      logger.log(Level.SEVERE, "error printing operation change", e);
      // very unlikely, printer would have to fail
    }
  }

  void publishReset(JedisCluster jedis, Operation operation) {
    Instant effectiveAt = Instant.now();
    Instant expiresAt = nextExpiresAt(effectiveAt);
    publish(
        jedis,
        operationChannel(operation.getName()),
        Instant.now(),
        OperationChange.newBuilder()
            .setReset(
                OperationChange.Reset.newBuilder()
                    .setExpiresAt(toTimestamp(expiresAt))
                    .setOperation(operation)
                    .build()));
  }

  static Timestamp toTimestamp(Instant instant) {
    return Timestamp.newBuilder()
        .setSeconds(instant.getEpochSecond())
        .setNanos(instant.getNano())
        .build();
  }

  void publishExpiration(JedisCluster jedis, String channel, Instant effectiveAt, boolean force) {
    publish(
        jedis,
        channel,
        effectiveAt,
        OperationChange.newBuilder()
            .setExpire(OperationChange.Expire.newBuilder().setForce(force).build()));
  }

  public void updateWatchedIfDone(JedisCluster jedis) {
    List<String> operationChannels = subscriber.watchedOperationChannels();
    if (operationChannels.isEmpty()) {
      return;
    }

    Instant now = Instant.now();
    List<Map.Entry<String, Response<String>>> operations = new ArrayList(operationChannels.size());
    JedisClusterPipeline p = jedis.pipelined();
    for (String operationName :
        Iterables.transform(operationChannels, RedisShardBackplane::parseOperationChannel)) {
      operations.add(
          new AbstractMap.SimpleEntry<>(operationName, p.get(operationKey(operationName))));
    }
    p.sync();

    for (Map.Entry<String, Response<String>> entry : operations) {
      String json = entry.getValue().get();
      Operation operation = json == null ? null : RedisShardBackplane.parseOperationJson(json);
      String operationName = entry.getKey();
      if (operation == null || operation.getDone()) {
        if (operation != null) {
          operation = onPublish.apply(operation);
        }
        subscriber.onOperation(operationChannel(operationName), operation, nextExpiresAt(now));
        logger.log(
            Level.FINE,
            format(
                "operation %s done due to %s",
                operationName, operation == null ? "null" : "completed"));
      }
    }
  }

  private Instant nextExpiresAt(Instant from) {
    return from.plusSeconds(10);
  }

  private void startSubscriptionThread() {
    ListMultimap<String, TimedWatchFuture> watchers =
        Multimaps.synchronizedListMultimap(
            MultimapBuilder.linkedHashKeys().arrayListValues().build());
    subscriberService = Executors.newFixedThreadPool(32);
    subscriber =
        new RedisShardSubscriber(watchers, workerSet, config.getWorkerChannel(), subscriberService);

    operationSubscription =
        new RedisShardSubscription(
            subscriber,
            /* onUnsubscribe=*/ () -> {
              subscriptionThread = null;
              if (onUnsubscribe != null) {
                onUnsubscribe.runInterruptibly();
              }
            },
            /* onReset=*/ this::updateWatchedIfDone,
            /* subscriptions=*/ subscriber::subscribedChannels,
            client);

    // use Executors...
    subscriptionThread = new Thread(operationSubscription, "Operation Subscription");

    subscriptionThread.start();
  }

  private void startFailsafeOperationThread() {
    failsafeOperationThread =
        new Thread(
            () -> {
              while (!Thread.currentThread().isInterrupted()) {
                try {
                  TimeUnit.SECONDS.sleep(10);
                  client.run(this::updateWatchers);
                } catch (InterruptedException e) {
                  Thread.currentThread().interrupt();
                  break;
                } catch (Exception e) {
                  logger.log(Level.SEVERE, "error while updating watchers in failsafe", e);
                }
              }
            },
            "Failsafe Operation");

    failsafeOperationThread.start();
  }

  private static SetMultimap<String, String> toMultimap(List<Platform.Property> provisions) {
    SetMultimap<String, String> set = LinkedHashMultimap.create();
    for (Platform.Property property : provisions) {
      set.put(property.getName(), property.getValue());
    }
    return set;
  }

  @Override
  public void start(String clientPublicName) throws IOException {
    // Construct a single redis client to be used throughout the entire backplane.
    // We wish to avoid various synchronous and error handling issues that could occur when using
    // multiple clients.
    client = new RedisClient(jedisClusterFactory.get());

    // Create containers that make up the backplane
    casWorkerMap = createCasWorkerMap(redissonClient, config);
    actionCache = createActionCache(client, config);
    prequeue = createPrequeue(client, config);
    operationQueue = createOperationQueue(client, config);
    blockedActions = new RedisMap(config.getActionBlacklistPrefix());
    blockedInvocations = new RedisMap(config.getInvocationBlacklistPrefix());

    if (config.getSubscribeToBackplane()) {
      startSubscriptionThread();
    }
    if (config.getRunFailsafeOperation()) {
      startFailsafeOperationThread();
    }

    // Record client start time
    client.call(
        jedis -> jedis.set("startTime/" + clientPublicName, Long.toString(new Date().getTime())));
  }

  static CasWorkerMap createCasWorkerMap(RedissonClient client, RedisShardBackplaneConfig config)
      throws IOException {
    if (config.getCacheCas()) {
      client = createRedissonClient(config);
      return new RedissonCasWorkerMap(client, config.getCasPrefix(), config.getCasExpire());
    } else {
      return new JedisCasWorkerMap(config.getCasPrefix(), config.getCasExpire());
    }
  }

  static RedissonClient createRedissonClient(RedisShardBackplaneConfig config) throws IOException {

    Config redissonConfig = new Config();

    ClusterServersConfig finalConfig =
        redissonConfig
            .useClusterServers()
            .addNodeAddress(config.getRedisUri())
            .setCheckSlotsCoverage(false);

    RedissonClient client = Redisson.create(redissonConfig);
    return client;
  }

  static RedisMap createActionCache(RedisClient client, RedisShardBackplaneConfig config)
      throws IOException {
    return new RedisMap(config.getActionCachePrefix());
  }

  static BalancedRedisQueue createPrequeue(RedisClient client, RedisShardBackplaneConfig config)
      throws IOException {
    // Construct the prequeue so that elements are balanced across all redis nodes.
    return new BalancedRedisQueue(
        config.getPreQueuedOperationsListName(),
        getQueueHashes(client, config.getPreQueuedOperationsListName()),
        config.getMaxPreQueueDepth());
  }

  static OperationQueue createOperationQueue(RedisClient client, RedisShardBackplaneConfig config)
      throws IOException {
    // Construct an operation queue based on configuration.
    // An operation queue consists of multiple provisioned queues in which the order dictates the
    // eligibility and placement of operations.
    // Therefore, it is recommended to have a final provision queue with no actual platform
    // requirements.  This will ensure that all operations are eligible for the final queue.
    ImmutableList.Builder<ProvisionedRedisQueue> provisionedQueues = new ImmutableList.Builder<>();
    for (ProvisionedQueue queueConfig : config.getProvisionedQueues().getQueuesList()) {
      ProvisionedRedisQueue provisionedQueue =
          new ProvisionedRedisQueue(
              queueConfig.getName(),
              getQueueHashes(client, queueConfig.getName()),
              toMultimap(queueConfig.getPlatform().getPropertiesList()),
              queueConfig.getAllowUnmatched());
      provisionedQueues.add(provisionedQueue);
    }
    // If there is no configuration for provisioned queues, we might consider that an error.
    // After all, the operation queue is made up of n provisioned queues, and if there were no
    // provisioned queues provided, we can not properly construct the operation queue.
    // In this case however, we will automatically provide a default queue will full eligibility on
    // all operations.
    // This will ensure the expected behavior for the paradigm in which all work is put on the same
    // queue.
    if (config.getProvisionedQueues().getQueuesList().isEmpty()) {
      SetMultimap defaultProvisions = LinkedHashMultimap.create();
      defaultProvisions.put(
          ProvisionedRedisQueue.WILDCARD_VALUE, ProvisionedRedisQueue.WILDCARD_VALUE);
      ProvisionedRedisQueue defaultQueue =
          new ProvisionedRedisQueue(
              config.getQueuedOperationsListName(),
              getQueueHashes(client, config.getQueuedOperationsListName()),
              defaultProvisions);
      provisionedQueues.add(defaultQueue);
    }

    return new OperationQueue(provisionedQueues.build(), config.getMaxQueueDepth());
  }

  static List<String> getQueueHashes(RedisClient client, String queueName) throws IOException {
    List<String> clusterHashes =
        client.call(
            jedis ->
                RedisNodeHashes.getEvenlyDistributedHashesWithPrefix(
                    jedis, RedisHashtags.existingHash(queueName)));
    return clusterHashes;
  }

  @Override
  public synchronized void stop() throws InterruptedException {
    if (failsafeOperationThread != null) {
      failsafeOperationThread.interrupt();
      failsafeOperationThread.join();
      logger.log(Level.FINE, "failsafeOperationThread has been stopped");
    }
    if (operationSubscription != null) {
      operationSubscription.stop();
      if (subscriptionThread != null) {
        subscriptionThread.join();
      }
      logger.log(Level.FINE, "subscriptionThread has been stopped");
    }
    if (subscriberService != null) {
      subscriberService.shutdown();
      subscriberService.awaitTermination(10, TimeUnit.SECONDS);
      logger.log(Level.FINE, "subscriberService has been stopped");
    }
    if (client != null) {
      client.close();
      client = null;
      logger.log(Level.FINE, "client has been closed");
    }
  }

  @Override
  public boolean isStopped() {
    return client.isClosed();
  }

  @Override
  public ListenableFuture<Void> watchOperation(String operationName, Watcher watcher)
      throws IOException {
    TimedWatcher timedWatcher =
        new TimedWatcher(nextExpiresAt(Instant.now())) {
          @Override
          public void observe(Operation operation) {
            watcher.observe(operation);
          }
        };
    return subscriber.watch(operationChannel(operationName), timedWatcher);
  }

  @Override
  public boolean addWorker(ShardWorker shardWorker) throws IOException {
    String json = JsonFormat.printer().print(shardWorker);
    String workerChangeJson =
        JsonFormat.printer()
            .print(
                WorkerChange.newBuilder()
                    .setEffectiveAt(toTimestamp(Instant.now()))
                    .setName(shardWorker.getEndpoint())
                    .setAdd(WorkerChange.Add.getDefaultInstance())
                    .build());
    return client.call(
        jedis -> {
          // could rework with an hget to publish prior, but this seems adequate, and
          // we are the only guaranteed source
          if (jedis.hset(config.getWorkersHashName(), shardWorker.getEndpoint(), json) == 1) {
            jedis.publish(config.getWorkerChannel(), workerChangeJson);
            return true;
          }
          return false;
        });
  }

  private boolean removeWorkerAndPublish(JedisCluster jedis, String name, String changeJson) {
    if (jedis.hdel(config.getWorkersHashName(), name) == 1) {
      jedis.publish(config.getWorkerChannel(), changeJson);
      return true;
    }
    return false;
  }

  @Override
  public boolean removeWorker(String name, String reason) throws IOException {
    WorkerChange workerChange =
        WorkerChange.newBuilder()
            .setName(name)
            .setRemove(WorkerChange.Remove.newBuilder().setSource(source).setReason(reason).build())
            .build();
    String workerChangeJson = JsonFormat.printer().print(workerChange);
    return subscriber.removeWorker(name)
        && client.call(jedis -> removeWorkerAndPublish(jedis, name, workerChangeJson));
  }

  @Override
  public CasIndexResults reindexCas(String hostName) throws IOException {
    CasIndexSettings settings = new CasIndexSettings();
    settings.hostName = hostName;
    settings.casQuery = config.getCasPrefix() + ":*";
    settings.scanAmount = 10000;
    return client.call(jedis -> WorkerIndexer.removeWorkerIndexesFromCas(jedis, settings));
  }

  @Override
  public FindOperationsResults findOperations(Instance instance, String filterPredicate)
      throws IOException {
    FindOperationsSettings settings = new FindOperationsSettings();
    settings.filterPredicate = filterPredicate;
    settings.operationQuery = config.getOperationPrefix() + ":*";
    settings.scanAmount = 10000;
    return client.call(jedis -> OperationsFinder.findOperations(jedis, instance, settings));
  }

  @Override
  public void deregisterWorker(String workerName) throws IOException {
    removeWorker(workerName, "Requested shutdown");
  }

  @Override
  public synchronized Set<String> getWorkers() throws IOException {
    long now = System.currentTimeMillis();
    if (now < workerSetExpiresAt) {
      return workerSet;
    }

    synchronized (workerSet) {
      Set<String> newWorkerSet = client.call(jedis -> fetchAndExpireWorkers(jedis, now));
      workerSet.clear();
      workerSet.addAll(newWorkerSet);
    }

    // fetch every 3 seconds
    workerSetExpiresAt = now + 3000;
    return workerSet;
  }

  // When performing a graceful scale down of workers, the backplane can provide worker names to the
  // scale-down service. The algorithm in which the backplane chooses these workers can be made more
  // sophisticated in the future. But for now, we'll give back n random workers.
  public List<String> suggestedWorkersToScaleDown(int numWorkers) throws IOException {

    // get all workers
    List<String> allWorkers = new ArrayList<String>();
    allWorkers.addAll(getWorkers());

    // ensure selection amount is in range [0 - size]
    numWorkers = Math.max(0, Math.min(numWorkers, allWorkers.size()));

    // select n workers
    return randomN(allWorkers, numWorkers);
  }

  public static <T> List<T> randomN(List<T> list, int n) {
    return Stream.generate(() -> list.remove((int) (list.size() * Math.random())))
        .limit(Math.min(list.size(), n))
        .collect(Collectors.toList());
  }

  private void removeInvalidWorkers(JedisCluster jedis, long testedAt, List<ShardWorker> workers) {
    if (!workers.isEmpty()) {
      for (ShardWorker worker : workers) {
        String name = worker.getEndpoint();
        String reason =
            format("registration expired at %d, tested at %d", worker.getExpireAt(), testedAt);
        WorkerChange workerChange =
            WorkerChange.newBuilder()
                .setEffectiveAt(toTimestamp(Instant.now()))
                .setName(name)
                .setRemove(
                    WorkerChange.Remove.newBuilder().setSource(source).setReason(reason).build())
                .build();
        try {
          String workerChangeJson = JsonFormat.printer().print(workerChange);
          removeWorkerAndPublish(jedis, name, workerChangeJson);
        } catch (InvalidProtocolBufferException e) {
          logger.log(Level.SEVERE, "error printing workerChange", e);
        }
      }
    }
  }

  private Set<String> fetchAndExpireWorkers(JedisCluster jedis, long now) {
    Set<String> workers = Sets.newConcurrentHashSet();
    ImmutableList.Builder<ShardWorker> invalidWorkers = ImmutableList.builder();
    for (Map.Entry<String, String> entry : jedis.hgetAll(config.getWorkersHashName()).entrySet()) {
      String json = entry.getValue();
      String name = entry.getKey();
      try {
        if (json == null) {
          invalidWorkers.add(ShardWorker.newBuilder().setEndpoint(name).build());
        } else {
          ShardWorker.Builder builder = ShardWorker.newBuilder();
          JsonFormat.parser().merge(json, builder);
          ShardWorker worker = builder.build();
          if (worker.getExpireAt() <= now) {
            invalidWorkers.add(worker);
          } else {
            workers.add(worker.getEndpoint());
          }
        }
      } catch (InvalidProtocolBufferException e) {
        invalidWorkers.add(ShardWorker.newBuilder().setEndpoint(name).build());
      }
    }
    removeInvalidWorkers(jedis, now, invalidWorkers.build());
    return workers;
  }

  private static ActionResult parseActionResult(String json) {
    try {
      ActionResult.Builder builder = ActionResult.newBuilder();
      JsonFormat.parser().merge(json, builder);
      return builder.build();
    } catch (InvalidProtocolBufferException e) {
      return null;
    }
  }

  @Override
  public ActionResult getActionResult(ActionKey actionKey) throws IOException {
    String json = client.call(jedis -> actionCache.get(jedis, asDigestStr(actionKey)));
    if (json == null) {
      return null;
    }

    ActionResult actionResult = parseActionResult(json);
    if (actionResult == null) {
      client.run(jedis -> removeActionResult(jedis, actionKey));
    }
    return actionResult;
  }

  // we do this by action hash only, so that we can use RequestMetadata to filter
  @Override
  public void blacklistAction(String actionId) throws IOException {
    client.run(
        jedis -> blockedActions.insert(jedis, actionId, "", config.getActionBlacklistExpire()));
  }

  @Override
  public void putActionResult(ActionKey actionKey, ActionResult actionResult) throws IOException {
    String json = JsonFormat.printer().print(actionResult);
    client.run(
        jedis ->
            actionCache.insert(jedis, asDigestStr(actionKey), json, config.getActionCacheExpire()));
  }

  private void removeActionResult(JedisCluster jedis, ActionKey actionKey) {
    actionCache.remove(jedis, asDigestStr(actionKey));
  }

  @Override
  public void removeActionResult(ActionKey actionKey) throws IOException {
    client.run(jedis -> removeActionResult(jedis, actionKey));
  }

  @Override
  public void removeActionResults(Iterable<ActionKey> actionKeys) throws IOException {

    // convert action keys to strings
    List<String> keyNames = new ArrayList<String>();
    actionKeys.forEach(
        key -> {
          keyNames.add(asDigestStr(key));
        });

    client.run(
        jedis -> {
          actionCache.remove(jedis, keyNames);
        });
  }

  @Override
  public ActionCacheScanResult scanActionCache(String scanToken, int count) throws IOException {
    final String jedisScanToken = scanToken == null ? SCAN_POINTER_START : scanToken;

    ImmutableList.Builder<Map.Entry<ActionKey, String>> results = new ImmutableList.Builder<>();

    ScanParams scanParams =
        new ScanParams().match(config.getActionCachePrefix() + ":*").count(count);

    String token =
        client.call(
            jedis -> {
              ScanResult<String> scanResult = jedis.scan(jedisScanToken, scanParams);
              List<String> keyResults = scanResult.getResult();

              List<Response<String>> actionResults = new ArrayList<>(keyResults.size());
              JedisClusterPipeline p = jedis.pipelined();
              for (int i = 0; i < keyResults.size(); i++) {
                actionResults.add(p.get(keyResults.get(i)));
              }
              p.sync();
              for (int i = 0; i < keyResults.size(); i++) {
                String json = actionResults.get(i).get();
                if (json == null) {
                  continue;
                }
                String key = keyResults.get(i);
                results.add(
                    new AbstractMap.SimpleEntry<>(
                        DigestUtil.asActionKey(DigestUtil.parseDigest(key.split(":")[1])), json));
              }
              String cursor = scanResult.getCursor();
              return cursor.equals(SCAN_POINTER_START) ? null : cursor;
            });
    return new ActionCacheScanResult(
        token,
        Iterables.transform(
            results.build(),
            (entry) ->
                new AbstractMap.SimpleEntry<>(
                    entry.getKey(), parseActionResult(entry.getValue()))));
  }

  @Override
  public void adjustBlobLocations(
      Digest blobDigest, Set<String> addWorkers, Set<String> removeWorkers) throws IOException {
    casWorkerMap.adjust(client, blobDigest, addWorkers, removeWorkers);
  }

  @Override
  public void addBlobLocation(Digest blobDigest, String workerName) throws IOException {
    casWorkerMap.add(client, blobDigest, workerName);
  }

  @Override
  public void addBlobsLocation(Iterable<Digest> blobDigests, String workerName) throws IOException {
    casWorkerMap.addAll(client, blobDigests, workerName);
  }

  @Override
  public void removeBlobLocation(Digest blobDigest, String workerName) throws IOException {
    casWorkerMap.remove(client, blobDigest, workerName);
  }

  @Override
  public void removeBlobsLocation(Iterable<Digest> blobDigests, String workerName)
      throws IOException {
    casWorkerMap.removeAll(client, blobDigests, workerName);
  }

  @Override
  public String getBlobLocation(Digest blobDigest) throws IOException {
    return casWorkerMap.getAny(client, blobDigest);
  }

  @Override
  public Set<String> getBlobLocationSet(Digest blobDigest) throws IOException {
    return casWorkerMap.get(client, blobDigest);
  }

  @Override
  public Map<Digest, Set<String>> getBlobDigestsWorkers(Iterable<Digest> blobDigests)
      throws IOException {
    return casWorkerMap.getMap(client, blobDigests);
  }

  public static WorkerChange parseWorkerChange(String workerChangeJson)
      throws InvalidProtocolBufferException {
    WorkerChange.Builder workerChange = WorkerChange.newBuilder();
    JsonFormat.parser().merge(workerChangeJson, workerChange);
    return workerChange.build();
  }

  public static OperationChange parseOperationChange(String operationChangeJson)
      throws InvalidProtocolBufferException {
    OperationChange.Builder operationChange = OperationChange.newBuilder();
    operationParser.merge(operationChangeJson, operationChange);
    return operationChange.build();
  }

  public static Operation parseOperationJson(String operationJson) {
    if (operationJson == null) {
      return null;
    }
    try {
      Operation.Builder operationBuilder = Operation.newBuilder();
      operationParser.merge(operationJson, operationBuilder);
      return operationBuilder.build();
    } catch (InvalidProtocolBufferException e) {
      logger.log(Level.SEVERE, "error parsing operation from " + operationJson, e);
      return null;
    }
  }

  private String getOperation(JedisCluster jedis, String operationName) {
    String json = jedis.get(operationKey(operationName));
    return json;
  }

  @Override
  public Operation getOperation(String operationName) throws IOException {
    String json = client.call(jedis -> getOperation(jedis, operationName));
    return parseOperationJson(json);
  }

  @Override
  public boolean putOperation(Operation operation, ExecutionStage.Value stage) throws IOException {
    // FIXME queue and prequeue should no longer be passed to here
    boolean prequeue = stage == ExecutionStage.Value.UNKNOWN && !operation.getDone();
    boolean queue = stage == ExecutionStage.Value.QUEUED;
    boolean complete = !queue && operation.getDone();
    boolean publish = !queue && stage != ExecutionStage.Value.UNKNOWN;

    if (complete) {
      // for filtering anything that shouldn't be stored
      operation = onComplete.apply(operation);
    }

    String json;
    try {
      json = operationPrinter.print(operation);
    } catch (InvalidProtocolBufferException e) {
      logger.log(Level.SEVERE, "error printing operation " + operation.getName(), e);
      return false;
    }

    Operation publishOperation;
    if (publish) {
      publishOperation = onPublish.apply(operation);
    } else {
      publishOperation = null;
    }

    String name = operation.getName();
    client.run(
        jedis -> {
          jedis.setex(operationKey(name), config.getOperationExpire(), json);
          if (publishOperation != null) {
            publishReset(jedis, publishOperation);
          }
          if (complete) {
            completeOperation(jedis, name);
          }
        });
    return true;
  }

  private void queue(
      JedisCluster jedis,
      String operationName,
      List<Platform.Property> provisions,
      String queueEntryJson) {
    if (jedis.hdel(config.getDispatchedOperationsHashName(), operationName) == 1) {
      logger.log(Level.WARNING, format("removed dispatched operation %s", operationName));
    }
    operationQueue.push(jedis, provisions, queueEntryJson);
  }

  @Override
  public void queue(QueueEntry queueEntry, Operation operation) throws IOException {
    String operationName = operation.getName();
    String operationJson = operationPrinter.print(operation);
    String queueEntryJson = JsonFormat.printer().print(queueEntry);
    Operation publishOperation = onPublish.apply(operation);
    client.run(
        jedis -> {
          jedis.setex(operationKey(operationName), config.getOperationExpire(), operationJson);
          queue(
              jedis,
              operation.getName(),
              queueEntry.getPlatform().getPropertiesList(),
              queueEntryJson);
          publishReset(jedis, publishOperation);
        });
  }

  public Map<String, Operation> getOperationsMap() throws IOException {
    ImmutableMap.Builder<String, String> builder = new ImmutableMap.Builder<>();
    client.run(
        jedis -> {
          for (Map.Entry<String, String> entry :
              jedis.hgetAll(config.getDispatchedOperationsHashName()).entrySet()) {
            builder.put(entry.getKey(), entry.getValue());
          }
        });
    return Maps.transformValues(builder.build(), RedisShardBackplane::parseOperationJson);
  }

  @Override
  public Iterable<String> getOperations() throws IOException {
    throw new UnsupportedOperationException();
    /*
    return client.call(jedis -> {
      Iterable<String> dispatchedOperations = jedis.hkeys(config.getDispatchedOperationsHashName());
      Iterable<String> queuedOperations = jedis.lrange(config.getQueuedOperationsListName(), 0, -1);
      return Iterables.concat(queuedOperations, dispatchedOperations, getCompletedOperations(jedis));
    });
    */
  }

  @Override
  public ImmutableList<DispatchedOperation> getDispatchedOperations() throws IOException {
    ImmutableList.Builder<DispatchedOperation> builder = new ImmutableList.Builder<>();
    Map<String, String> dispatchedOperations =
        client.call(jedis -> jedis.hgetAll(config.getDispatchedOperationsHashName()));
    ImmutableList.Builder<String> invalidOperationNames = new ImmutableList.Builder<>();
    boolean hasInvalid = false;
    // executor work queue?
    for (Map.Entry<String, String> entry : dispatchedOperations.entrySet()) {
      try {
        DispatchedOperation.Builder dispatchedOperationBuilder = DispatchedOperation.newBuilder();
        JsonFormat.parser().merge(entry.getValue(), dispatchedOperationBuilder);
        builder.add(dispatchedOperationBuilder.build());
      } catch (InvalidProtocolBufferException e) {
        logger.log(
            Level.SEVERE,
            "RedisShardBackplane::getDispatchedOperations: removing invalid operation "
                + entry.getKey(),
            e);
        /* guess we don't want to spin on this */
        invalidOperationNames.add(entry.getKey());
        hasInvalid = true;
      }
    }

    if (hasInvalid) {
      client.run(
          jedis -> {
            JedisClusterPipeline p = jedis.pipelined();
            for (String invalidOperationName : invalidOperationNames.build()) {
              p.hdel(config.getDispatchedOperationsHashName(), invalidOperationName);
            }
            p.sync();
          });
    }
    return builder.build();
  }

  private ExecuteEntry deprequeueOperation(JedisCluster jedis) throws InterruptedException {

    String executeEntryJson = prequeue.dequeue(jedis);
    if (executeEntryJson == null) {
      return null;
    }

    ExecuteEntry.Builder executeEntryBuilder = ExecuteEntry.newBuilder();
    try {
      JsonFormat.parser().merge(executeEntryJson, executeEntryBuilder);
      ExecuteEntry executeEntry = executeEntryBuilder.build();
      String operationName = executeEntry.getOperationName();

      Operation operation = keepaliveOperation(operationName);
      // publish so that watchers reset their timeout
      publishReset(jedis, operation);

      // destroy the processing entry and ttl
      if (!prequeue.removeFromDequeue(jedis, executeEntryJson)) {
        logger.log(
            Level.SEVERE,
            format("could not remove %s from %s", operationName, prequeue.getDequeueName()));
        return null;
      }
      jedis.del(processingKey(operationName)); // may or may not exist
      return executeEntry;
    } catch (InvalidProtocolBufferException e) {
      logger.log(Level.SEVERE, "error parsing execute entry", e);
      return null;
    }
  }

  @Override
  public ExecuteEntry deprequeueOperation() throws IOException, InterruptedException {
    return client.blockingCall(this::deprequeueOperation);
  }

  private QueueEntry dispatchOperation(JedisCluster jedis, List<Platform.Property> provisions)
      throws InterruptedException {

    String queueEntryJson = operationQueue.dequeue(jedis, provisions);
    if (queueEntryJson == null) {
      return null;
    }

    QueueEntry.Builder queueEntryBuilder = QueueEntry.newBuilder();
    try {
      JsonFormat.parser().merge(queueEntryJson, queueEntryBuilder);
    } catch (InvalidProtocolBufferException e) {
      logger.log(Level.SEVERE, "error parsing queue entry", e);
      return null;
    }
    QueueEntry queueEntry =
        queueEntryBuilder.setRequeueAttempts(queueEntryBuilder.getRequeueAttempts() + 1).build();

    String operationName = queueEntry.getExecuteEntry().getOperationName();
    Operation operation = keepaliveOperation(operationName);
    publishReset(jedis, operation);

    long requeueAt = System.currentTimeMillis() + config.getDispatchingTimeoutMillis();
    DispatchedOperation o =
        DispatchedOperation.newBuilder().setQueueEntry(queueEntry).setRequeueAt(requeueAt).build();
    boolean success = false;
    try {
      String dispatchedOperationJson = JsonFormat.printer().print(o);

      /* if the operation is already in the dispatch list, fail the dispatch */
      long result =
          jedis.hsetnx(
              config.getDispatchedOperationsHashName(), operationName, dispatchedOperationJson);
      success = result == 1;
    } catch (InvalidProtocolBufferException e) {
      logger.log(Level.SEVERE, "error printing dispatched operation", e);
      // very unlikely, printer would have to fail
    }

    if (success) {
      if (!operationQueue.removeFromDequeue(jedis, queueEntryJson)) {
        logger.log(
            Level.WARNING,
            format(
                "operation %s was missing in %s, may be orphaned",
                operationName, operationQueue.getDequeueName()));
      }
      jedis.del(dispatchingKey(operationName)); // may or may not exist
      return queueEntry;
    }
    return null;
  }

  @Override
  public QueueEntry dispatchOperation(List<Platform.Property> provisions)
      throws IOException, InterruptedException {
    return client.blockingCall(
        jedis -> {
          return dispatchOperation(jedis, provisions);
        });
  }

  String printPollOperation(QueueEntry queueEntry, ExecutionStage.Value stage, long requeueAt)
      throws InvalidProtocolBufferException {
    DispatchedOperation o =
        DispatchedOperation.newBuilder().setQueueEntry(queueEntry).setRequeueAt(requeueAt).build();
    return JsonFormat.printer().print(o);
  }

  @Override
  public void rejectOperation(QueueEntry queueEntry) throws IOException {
    String operationName = queueEntry.getExecuteEntry().getOperationName();
    String queueEntryJson = JsonFormat.printer().print(queueEntry);
    String dispatchedEntryJson = printPollOperation(queueEntry, ExecutionStage.Value.QUEUED, 0);
    client.run(
        jedis -> {
          if (isBlacklisted(jedis, queueEntry.getExecuteEntry().getRequestMetadata())) {
            pollOperation(
                jedis, operationName, dispatchedEntryJson); // complete our lease to error operation
          } else {
            Operation operation = parseOperationJson(getOperation(jedis, operationName));
            boolean requeue =
                operation != null && !operation.getDone(); // operation removed or completed somehow
            if (jedis.hdel(config.getDispatchedOperationsHashName(), operationName) == 1
                && requeue) {
              operationQueue.push(
                  jedis, queueEntry.getPlatform().getPropertiesList(), queueEntryJson);
            }
          }
        });
  }

  @Override
  public boolean pollOperation(QueueEntry queueEntry, ExecutionStage.Value stage, long requeueAt)
      throws IOException {
    String operationName = queueEntry.getExecuteEntry().getOperationName();
    String json;
    try {
      json = printPollOperation(queueEntry, stage, requeueAt);
    } catch (InvalidProtocolBufferException e) {
      logger.log(Level.SEVERE, "error printing dispatched operation " + operationName, e);
      return false;
    }
    return client.call(jedis -> pollOperation(jedis, operationName, json));
  }

  boolean pollOperation(JedisCluster jedis, String operationName, String dispatchedOperationJson) {
    if (jedis.hexists(config.getDispatchedOperationsHashName(), operationName)) {
      if (jedis.hset(
              config.getDispatchedOperationsHashName(), operationName, dispatchedOperationJson)
          == 0) {
        return true;
      }
      /* someone else beat us to the punch, delete our incorrectly added key */
      jedis.hdel(config.getDispatchedOperationsHashName(), operationName);
    }
    return false;
  }

  @Override
  public void prequeue(ExecuteEntry executeEntry, Operation operation) throws IOException {
    String operationName = operation.getName();
    String operationJson = operationPrinter.print(operation);
    String executeEntryJson = JsonFormat.printer().print(executeEntry);
    Operation publishOperation = onPublish.apply(operation);
    client.run(
        jedis -> {
          jedis.setex(operationKey(operationName), config.getOperationExpire(), operationJson);
          prequeue.push(jedis, executeEntryJson);
          publishReset(jedis, publishOperation);
        });
  }

  private Operation keepaliveOperation(String operationName) {
    return Operation.newBuilder().setName(operationName).build();
  }

  @Override
  public void queueing(String operationName) throws IOException {
    Operation operation = keepaliveOperation(operationName);
    // publish so that watchers reset their timeout
    client.run(
        jedis -> {
          publishReset(jedis, operation);
        });
  }

  @Override
  public void requeueDispatchedOperation(QueueEntry queueEntry) throws IOException {
    String queueEntryJson = JsonFormat.printer().print(queueEntry);
    String operationName = queueEntry.getExecuteEntry().getOperationName();
    Operation publishOperation = keepaliveOperation(operationName);
    client.run(
        jedis -> {
          queue(jedis, operationName, queueEntry.getPlatform().getPropertiesList(), queueEntryJson);
          publishReset(jedis, publishOperation);
        });
  }

  private void completeOperation(JedisCluster jedis, String operationName) {
    jedis.hdel(config.getDispatchedOperationsHashName(), operationName);
  }

  @Override
  public void completeOperation(String operationName) throws IOException {
    client.run(jedis -> completeOperation(jedis, operationName));
  }

  @Override
  public void deleteOperation(String operationName) throws IOException {
    Operation o =
        Operation.newBuilder()
            .setName(operationName)
            .setDone(true)
            .setError(Status.newBuilder().setCode(Code.UNAVAILABLE.getNumber()).build())
            .build();

    client.run(
        jedis -> {
          completeOperation(jedis, operationName);
          // FIXME find a way to get rid of this thing from the queue by name
          // jedis.lrem(config.getQueuedOperationsListName(), 0, operationName);
          jedis.del(operationKey(operationName));

          publishReset(jedis, o);
        });
  }

  private String asDigestStr(ActionKey actionKey) {
    return DigestUtil.toString(actionKey.getDigest());
  }

  String operationKey(String operationName) {
    return config.getOperationPrefix() + ":" + operationName;
  }

  String operationChannel(String operationName) {
    return config.getOperationChannelPrefix() + ":" + operationName;
  }

  private String processingKey(String operationName) {
    return config.getProcessingPrefix() + ":" + operationName;
  }

  private String dispatchingKey(String operationName) {
    return config.getDispatchingPrefix() + ":" + operationName;
  }

  public static String parseOperationChannel(String channel) {
    return channel.split(":")[1];
  }

  @Override
  public Boolean propertiesEligibleForQueue(List<Platform.Property> provisions) {
    return operationQueue.isEligible(provisions);
  }

  @Override
  public boolean isBlacklisted(RequestMetadata requestMetadata) throws IOException {
    if (requestMetadata.getToolInvocationId().isEmpty()
        && requestMetadata.getActionId().isEmpty()) {
      return false;
    }
    return client.call(jedis -> isBlacklisted(jedis, requestMetadata));
  }

  private boolean isBlacklisted(JedisCluster jedis, RequestMetadata requestMetadata) {
    boolean isActionBlocked =
        (!requestMetadata.getActionId().isEmpty()
            && blockedActions.exists(jedis, requestMetadata.getActionId()));
    boolean isInvocationBlocked =
        (!requestMetadata.getToolInvocationId().isEmpty()
            && blockedInvocations.exists(jedis, requestMetadata.getToolInvocationId()));
    return isActionBlocked || isInvocationBlocked;
  }

  @Override
  public boolean canQueue() throws IOException {
<<<<<<< HEAD
    return client.call(jedis -> operationQueue.canQueue(jedis));
=======
    return client.call(jedis -> prequeue.canQueue(jedis));
>>>>>>> 05c557c3
  }

  @Override
  public boolean canPrequeue() throws IOException {
    int maxPreQueueDepth = config.getMaxPreQueueDepth();
    return maxPreQueueDepth < 0 || client.call(jedis -> prequeue.size(jedis)) < maxPreQueueDepth;
  }

  @Override
  public BackplaneStatus backplaneStatus() throws IOException {
    int casLookupSize = casWorkerMap.size(client);
    return client.call(
        jedis ->
            BackplaneStatus.newBuilder()
                .setPrequeue(prequeue.status(jedis))
                .setOperationQueue(operationQueue.status(jedis))
                .setCasLookupSize(casLookupSize)
                .setActionCacheSize(actionCache.size(jedis))
                .setBlockedActionsSize(blockedActions.size(jedis))
                .setBlockedInvocationsSize(blockedInvocations.size(jedis))
                .setDispatchedSize(jedis.hlen(config.getDispatchedOperationsHashName()))
                .addAllActiveWorkers(workerSet)
                .build());
  }

  @Override
  public GetClientStartTimeResult getClientStartTime(String clientKey) throws IOException {
    try {
      return client.call(
          jedis ->
              GetClientStartTimeResult.newBuilder()
                  .setClientStartTime(Timestamps.fromMillis(Long.parseLong(jedis.get(clientKey))))
                  .build());
    } catch (NumberFormatException nfe) {
      return GetClientStartTimeResult.newBuilder().build();
    }
  }
}<|MERGE_RESOLUTION|>--- conflicted
+++ resolved
@@ -1415,17 +1415,12 @@
 
   @Override
   public boolean canQueue() throws IOException {
-<<<<<<< HEAD
     return client.call(jedis -> operationQueue.canQueue(jedis));
-=======
+  }
+
+  @Override
+  public boolean canPrequeue() throws IOException {
     return client.call(jedis -> prequeue.canQueue(jedis));
->>>>>>> 05c557c3
-  }
-
-  @Override
-  public boolean canPrequeue() throws IOException {
-    int maxPreQueueDepth = config.getMaxPreQueueDepth();
-    return maxPreQueueDepth < 0 || client.call(jedis -> prequeue.size(jedis)) < maxPreQueueDepth;
   }
 
   @Override
