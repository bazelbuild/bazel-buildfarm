// Copyright 2017 The Bazel Authors. All rights reserved.
//
// Licensed under the Apache License, Version 2.0 (the "License");
// you may not use this file except in compliance with the License.
// You may obtain a copy of the License at
//
//    http://www.apache.org/licenses/LICENSE-2.0
//
// Unless required by applicable law or agreed to in writing, software
// distributed under the License is distributed on an "AS IS" BASIS,
// WITHOUT WARRANTIES OR CONDITIONS OF ANY KIND, either express or implied.
// See the License for the specific language governing permissions and
// limitations under the License.

package build.buildfarm.instance.shard;

import static java.lang.String.format;
import static redis.clients.jedis.ScanParams.SCAN_POINTER_START;

import build.bazel.remote.execution.v2.ActionResult;
import build.bazel.remote.execution.v2.Digest;
import build.bazel.remote.execution.v2.ExecuteOperationMetadata;
import build.bazel.remote.execution.v2.ExecutionStage;
import build.bazel.remote.execution.v2.Platform;
import build.bazel.remote.execution.v2.RequestMetadata;
import build.buildfarm.common.CasIndexResults;
import build.buildfarm.common.CasIndexSettings;
import build.buildfarm.common.DigestUtil;
import build.buildfarm.common.DigestUtil.ActionKey;
import build.buildfarm.common.StringVisitor;
import build.buildfarm.common.Watcher;
import build.buildfarm.common.WorkerIndexer;
import build.buildfarm.common.function.InterruptingRunnable;
import build.buildfarm.common.redis.BalancedRedisQueue;
import build.buildfarm.common.redis.ProvisionedRedisQueue;
import build.buildfarm.common.redis.RedisClient;
import build.buildfarm.common.redis.RedisHashtags;
import build.buildfarm.common.redis.RedisNodeHashes;
import build.buildfarm.instance.Instance;
import build.buildfarm.instance.shard.RedisShardSubscriber.TimedWatchFuture;
import build.buildfarm.operations.FindOperationsResults;
import build.buildfarm.operations.FindOperationsSettings;
import build.buildfarm.operations.OperationsFinder;
import build.buildfarm.v1test.CompletedOperationMetadata;
import build.buildfarm.v1test.DispatchedOperation;
import build.buildfarm.v1test.ExecuteEntry;
import build.buildfarm.v1test.ExecutingOperationMetadata;
import build.buildfarm.v1test.GetClientStartTimeResult;
import build.buildfarm.v1test.OperationChange;
import build.buildfarm.v1test.OperationsStatus;
import build.buildfarm.v1test.ProvisionedQueue;
import build.buildfarm.v1test.QueueEntry;
import build.buildfarm.v1test.QueuedOperationMetadata;
import build.buildfarm.v1test.RedisShardBackplaneConfig;
import build.buildfarm.v1test.ShardWorker;
import build.buildfarm.v1test.WorkerChange;
import com.google.common.base.Predicate;
import com.google.common.collect.ImmutableList;
import com.google.common.collect.ImmutableMap;
import com.google.common.collect.Iterables;
import com.google.common.collect.LinkedHashMultimap;
import com.google.common.collect.ListMultimap;
import com.google.common.collect.Maps;
import com.google.common.collect.MultimapBuilder;
import com.google.common.collect.Multimaps;
import com.google.common.collect.SetMultimap;
import com.google.common.collect.Sets;
import com.google.common.util.concurrent.ListenableFuture;
import com.google.longrunning.Operation;
import com.google.protobuf.InvalidProtocolBufferException;
import com.google.protobuf.Timestamp;
import com.google.protobuf.util.JsonFormat;
import com.google.protobuf.util.Timestamps;
import com.google.rpc.Code;
import com.google.rpc.PreconditionFailure;
import com.google.rpc.Status;
import java.io.IOException;
import java.time.Instant;
import java.util.AbstractMap;
import java.util.ArrayList;
import java.util.Collections;
import java.util.Date;
import java.util.HashSet;
import java.util.List;
import java.util.Map;
import java.util.Set;
import java.util.concurrent.ExecutorService;
import java.util.concurrent.Executors;
import java.util.concurrent.TimeUnit;
import java.util.function.Consumer;
import java.util.function.Function;
import java.util.function.Supplier;
import java.util.logging.Level;
import java.util.logging.Logger;
import javax.annotation.Nullable;
import javax.naming.ConfigurationException;
import redis.clients.jedis.JedisCluster;
import redis.clients.jedis.JedisClusterPipeline;
import redis.clients.jedis.Response;
import redis.clients.jedis.ScanParams;
import redis.clients.jedis.ScanResult;

public class RedisShardBackplane implements ShardBackplane {
  private static final Logger logger = Logger.getLogger(RedisShardBackplane.class.getName());

  private static final JsonFormat.Parser operationParser =
      JsonFormat.parser()
          .usingTypeRegistry(
              JsonFormat.TypeRegistry.newBuilder()
                  .add(CompletedOperationMetadata.getDescriptor())
                  .add(ExecutingOperationMetadata.getDescriptor())
                  .add(ExecuteOperationMetadata.getDescriptor())
                  .add(QueuedOperationMetadata.getDescriptor())
                  .add(PreconditionFailure.getDescriptor())
                  .build())
          .ignoringUnknownFields();

  static final JsonFormat.Printer operationPrinter =
      JsonFormat.printer()
          .usingTypeRegistry(
              JsonFormat.TypeRegistry.newBuilder()
                  .add(CompletedOperationMetadata.getDescriptor())
                  .add(ExecutingOperationMetadata.getDescriptor())
                  .add(ExecuteOperationMetadata.getDescriptor())
                  .add(QueuedOperationMetadata.getDescriptor())
                  .add(PreconditionFailure.getDescriptor())
                  .build());

  private final RedisShardBackplaneConfig config;
  private final String source; // used in operation change publication
  private final Function<Operation, Operation> onPublish;
  private final Function<Operation, Operation> onComplete;
  private final Predicate<Operation> isPrequeued;
  private final Predicate<Operation> isDispatched;
  private final Supplier<JedisCluster> jedisClusterFactory;

  private @Nullable InterruptingRunnable onUnsubscribe = null;
  private Thread subscriptionThread = null;
  private Thread failsafeOperationThread = null;
  private RedisShardSubscriber subscriber = null;
  private RedisShardSubscription operationSubscription = null;
  private ExecutorService subscriberService = null;
  private boolean poolStarted = false;
  private @Nullable RedisClient client = null;

  private Set<String> workerSet = Collections.synchronizedSet(new HashSet<>());
  private long workerSetExpiresAt = 0;

  private BalancedRedisQueue prequeue;
  private OperationQueue operationQueue;

  public RedisShardBackplane(
      RedisShardBackplaneConfig config,
      String source,
      Function<Operation, Operation> onPublish,
      Function<Operation, Operation> onComplete,
      Predicate<Operation> isPrequeued,
      Predicate<Operation> isDispatched)
      throws ConfigurationException {
    this(
        config,
        source,
        onPublish,
        onComplete,
        isPrequeued,
        isDispatched,
        JedisClusterFactory.create(config));
  }

  public RedisShardBackplane(
      RedisShardBackplaneConfig config,
      String source,
      Function<Operation, Operation> onPublish,
      Function<Operation, Operation> onComplete,
      Predicate<Operation> isPrequeued,
      Predicate<Operation> isDispatched,
      Supplier<JedisCluster> jedisClusterFactory) {
    this.config = config;
    this.source = source;
    this.onPublish = onPublish;
    this.onComplete = onComplete;
    this.isPrequeued = isPrequeued;
    this.isDispatched = isDispatched;
    this.jedisClusterFactory = jedisClusterFactory;
  }

  @Override
  public InterruptingRunnable setOnUnsubscribe(InterruptingRunnable onUnsubscribe) {
    InterruptingRunnable oldOnUnsubscribe = this.onUnsubscribe;
    this.onUnsubscribe = onUnsubscribe;
    return oldOnUnsubscribe;
  }

  private Instant getExpiresAt(JedisCluster jedis, String key, Instant now) {
    String value = jedis.get(key);
    if (value != null) {
      try {
        return Instant.ofEpochMilli(Long.parseLong(value));
      } catch (NumberFormatException e) {
        logger.log(Level.SEVERE, format("invalid expiration %s for %s", value, key));
      }
    }

    Instant expiresAt = now.plusMillis(config.getProcessingTimeoutMillis());
    jedis.setex(
        key,
        /* expire=*/ (config.getProcessingTimeoutMillis() * 2) / 1000,
        String.format("%d", expiresAt.toEpochMilli()));
    return expiresAt;
  }

  abstract static class QueueEntryListVisitor extends StringVisitor {
    protected abstract void visit(QueueEntry queueEntry, String queueEntryJson);

    public void visit(String entry) {
      QueueEntry.Builder queueEntry = QueueEntry.newBuilder();
      try {
        JsonFormat.parser().merge(entry, queueEntry);
        visit(queueEntry.build(), entry);
      } catch (InvalidProtocolBufferException e) {
        logger.log(Level.SEVERE, "invalid QueueEntry json: " + entry, e);
      }
    }
  }

  abstract static class ExecuteEntryListVisitor extends StringVisitor {
    protected abstract void visit(ExecuteEntry executeEntry, String executeEntryJson);

    public void visit(String entry) {
      ExecuteEntry.Builder executeEntry = ExecuteEntry.newBuilder();
      try {
        JsonFormat.parser().merge(entry, executeEntry);
        visit(executeEntry.build(), entry);
      } catch (InvalidProtocolBufferException e) {
        logger.log(Level.FINE, "invalid ExecuteEntry json: " + entry, e);
      }
    }
  }

  private void scanProcessing(JedisCluster jedis, Consumer<String> onOperationName, Instant now) {
    prequeue.visitDequeue(
        jedis,
        new ExecuteEntryListVisitor() {
          @Override
          protected void visit(ExecuteEntry executeEntry, String executeEntryJson) {
            String operationName = executeEntry.getOperationName();
            String operationProcessingKey = processingKey(operationName);

            Instant expiresAt = getExpiresAt(jedis, operationProcessingKey, now);
            if (now.isBefore(expiresAt)) {
              onOperationName.accept(operationName);
            } else {
              if (prequeue.removeFromDequeue(jedis, executeEntryJson)) {
                jedis.del(operationProcessingKey);
              }
            }
          }
        });
  }

  private void scanDispatching(JedisCluster jedis, Consumer<String> onOperationName, Instant now) {
    operationQueue.visitDequeue(
        jedis,
        new QueueEntryListVisitor() {
          @Override
          protected void visit(QueueEntry queueEntry, String queueEntryJson) {
            String operationName = queueEntry.getExecuteEntry().getOperationName();
            String operationDispatchingKey = dispatchingKey(operationName);

            Instant expiresAt = getExpiresAt(jedis, operationDispatchingKey, now);
            if (now.isBefore(expiresAt)) {
              onOperationName.accept(operationName);
            } else {
              if (operationQueue.removeFromDequeue(jedis, queueEntryJson)) {
                jedis.del(operationDispatchingKey);
              }
            }
          }
        });
  }

  private void scanPrequeue(JedisCluster jedis, Consumer<String> onOperationName) {
    prequeue.visit(
        jedis,
        new ExecuteEntryListVisitor() {
          @Override
          protected void visit(ExecuteEntry executeEntry, String executeEntryJson) {
            onOperationName.accept(executeEntry.getOperationName());
          }
        });
  }

  private void scanQueue(JedisCluster jedis, Consumer<String> onOperationName) {
    operationQueue.visit(
        jedis,
        new QueueEntryListVisitor() {
          @Override
          protected void visit(QueueEntry queueEntry, String queueEntryJson) {
            onOperationName.accept(queueEntry.getExecuteEntry().getOperationName());
          }
        });
  }

  private void scanDispatched(JedisCluster jedis, Consumer<String> onOperationName) {
    for (String operationName : jedis.hkeys(config.getDispatchedOperationsHashName())) {
      onOperationName.accept(operationName);
    }
  }

  private void updateWatchers(JedisCluster jedis) {
    Instant now = Instant.now();
    Instant expiresAt = nextExpiresAt(now);
    Set<String> expiringChannels = Sets.newHashSet(subscriber.expiredWatchedOperationChannels(now));
    Consumer<String> resetChannel =
        (operationName) -> {
          String channel = operationChannel(operationName);
          if (expiringChannels.remove(channel)) {
            subscriber.resetWatchers(channel, expiresAt);
          }
        };

    if (!expiringChannels.isEmpty()) {
      logger.log(
          Level.INFO,
          format("Scan %d watches, %s, expiresAt: %s", expiringChannels.size(), now, expiresAt));

      logger.log(Level.INFO, "Scan prequeue");
      // scan prequeue, pet watches
      scanPrequeue(jedis, resetChannel);
    }

    // scan processing, create ttl key if missing, remove dead entries, pet live watches
    scanProcessing(jedis, resetChannel, now);

    if (!expiringChannels.isEmpty()) {
      logger.log(Level.INFO, "Scan queue");
      // scan queue, pet watches
      scanQueue(jedis, resetChannel);
    }

    // scan dispatching, create ttl key if missing, remove dead entries, pet live watches
    scanDispatching(jedis, resetChannel, now);

    if (!expiringChannels.isEmpty()) {
      logger.log(Level.INFO, "Scan dispatched");
      // scan dispatched pet watches
      scanDispatched(jedis, resetChannel);
    }

    //
    // filter watches on expiration
    // delete the operation?
    // update expired watches with null operation
    for (String channel : expiringChannels) {
      Operation operation = parseOperationJson(getOperation(jedis, parseOperationChannel(channel)));
      if (operation == null || !operation.getDone()) {
        publishExpiration(jedis, channel, now, /* force=*/ false);
      } else {
        subscriber.onOperation(channel, onPublish.apply(operation), expiresAt);
      }
    }
  }

  static String printOperationChange(OperationChange operationChange)
      throws InvalidProtocolBufferException {
    return operationPrinter.print(operationChange);
  }

  void publish(
      JedisCluster jedis,
      String channel,
      Instant effectiveAt,
      OperationChange.Builder operationChange) {
    try {
      String operationChangeJson =
          printOperationChange(
              operationChange.setEffectiveAt(toTimestamp(effectiveAt)).setSource(source).build());
      jedis.publish(channel, operationChangeJson);
    } catch (InvalidProtocolBufferException e) {
      logger.log(Level.SEVERE, "error printing operation change", e);
      // very unlikely, printer would have to fail
    }
  }

  void publishReset(JedisCluster jedis, Operation operation) {
    Instant effectiveAt = Instant.now();
    Instant expiresAt = nextExpiresAt(effectiveAt);
    publish(
        jedis,
        operationChannel(operation.getName()),
        Instant.now(),
        OperationChange.newBuilder()
            .setReset(
                OperationChange.Reset.newBuilder()
                    .setExpiresAt(toTimestamp(expiresAt))
                    .setOperation(operation)
                    .build()));
  }

  static Timestamp toTimestamp(Instant instant) {
    return Timestamp.newBuilder()
        .setSeconds(instant.getEpochSecond())
        .setNanos(instant.getNano())
        .build();
  }

  void publishExpiration(JedisCluster jedis, String channel, Instant effectiveAt, boolean force) {
    publish(
        jedis,
        channel,
        effectiveAt,
        OperationChange.newBuilder()
            .setExpire(OperationChange.Expire.newBuilder().setForce(force).build()));
  }

  public void updateWatchedIfDone(JedisCluster jedis) {
    List<String> operationChannels = subscriber.watchedOperationChannels();
    if (operationChannels.isEmpty()) {
      return;
    }

    Instant now = Instant.now();
    List<Map.Entry<String, Response<String>>> operations = new ArrayList(operationChannels.size());
    JedisClusterPipeline p = jedis.pipelined();
    for (String operationName :
        Iterables.transform(operationChannels, RedisShardBackplane::parseOperationChannel)) {
      operations.add(
          new AbstractMap.SimpleEntry<>(operationName, p.get(operationKey(operationName))));
    }
    p.sync();

    for (Map.Entry<String, Response<String>> entry : operations) {
      String json = entry.getValue().get();
      Operation operation = json == null ? null : RedisShardBackplane.parseOperationJson(json);
      String operationName = entry.getKey();
      if (operation == null || operation.getDone()) {
        if (operation != null) {
          operation = onPublish.apply(operation);
        }
        subscriber.onOperation(operationChannel(operationName), operation, nextExpiresAt(now));
        logger.log(
            Level.INFO,
            format(
                "operation %s done due to %s",
                operationName, operation == null ? "null" : "completed"));
      }
    }
  }

  private Instant nextExpiresAt(Instant from) {
    return from.plusSeconds(10);
  }

  private void startSubscriptionThread() {
    ListMultimap<String, TimedWatchFuture> watchers =
        Multimaps.synchronizedListMultimap(
            MultimapBuilder.linkedHashKeys().arrayListValues().build());
    subscriberService = Executors.newFixedThreadPool(32);
    subscriber =
        new RedisShardSubscriber(watchers, workerSet, config.getWorkerChannel(), subscriberService);

    operationSubscription =
        new RedisShardSubscription(
            subscriber,
            /* onUnsubscribe=*/ () -> {
              subscriptionThread = null;
              if (onUnsubscribe != null) {
                onUnsubscribe.runInterruptibly();
              }
            },
            /* onReset=*/ this::updateWatchedIfDone,
            /* subscriptions=*/ subscriber::subscribedChannels,
            client);

    // use Executors...
    subscriptionThread = new Thread(operationSubscription);

    subscriptionThread.start();
  }

  private void startFailsafeOperationThread() {
    failsafeOperationThread =
        new Thread(
            () -> {
              while (true) {
                try {
                  TimeUnit.SECONDS.sleep(10);
                  client.run(this::updateWatchers);
                } catch (InterruptedException e) {
                  Thread.currentThread().interrupt();
                  break;
                } catch (Exception e) {
                  logger.log(Level.SEVERE, "error while updating watchers in failsafe", e);
                }
              }
            });

    failsafeOperationThread.start();
  }

  private static SetMultimap<String, String> toMultimap(List<Platform.Property> provisions) {
    SetMultimap<String, String> set = LinkedHashMultimap.create();
    for (Platform.Property property : provisions) {
      set.put(property.getName(), property.getValue());
    }
    return set;
  }

  @Override
  public void start(String clientPublicName) throws IOException {
    // Construct a single redis client to be used throughout the entire backplane.
    // We wish to avoid various synchronous and error handling issues that could occur when using
    // multiple clients.
    client = new RedisClient(jedisClusterFactory.get());

    prequeue = createPrequeue(client, config);
    operationQueue = createOperationQueue(client, config);

    if (config.getSubscribeToBackplane()) {
      startSubscriptionThread();
    }
    if (config.getRunFailsafeOperation()) {
      startFailsafeOperationThread();
    }

    // Record client start time
    client.call(
        jedis -> jedis.set("startTime/" + clientPublicName, Long.toString(new Date().getTime())));
  }

  static BalancedRedisQueue createPrequeue(RedisClient client, RedisShardBackplaneConfig config)
      throws IOException {
    // Construct the prequeue so that elements are balanced across all redis nodes.
    return new BalancedRedisQueue(
        config.getPreQueuedOperationsListName(),
        getQueueHashes(client, config.getPreQueuedOperationsListName()));
  }

  static OperationQueue createOperationQueue(RedisClient client, RedisShardBackplaneConfig config)
      throws IOException {
    // Construct an operation queue based on configuration.
    // An operation queue consists of multiple provisioned queues in which the order dictates the
    // eligibility and placement of operations.
    // Therefore, it is recommended to have a final provision queue with no actual platform
    // requirements.  This will ensure that all operations are eligible for the final queue.
    ImmutableList.Builder<ProvisionedRedisQueue> provisionedQueues = new ImmutableList.Builder<>();
    for (ProvisionedQueue queueConfig : config.getProvisionedQueues().getQueuesList()) {
      ProvisionedRedisQueue provisionedQueue =
          new ProvisionedRedisQueue(
              queueConfig.getName(),
              getQueueHashes(client, queueConfig.getName()),
              toMultimap(queueConfig.getPlatform().getPropertiesList()),
              queueConfig.getAllowUnmatched());
      provisionedQueues.add(provisionedQueue);
    }
    // If there is no configuration for provisioned queues, we might consider that an error.
    // After all, the operation queue is made up of n provisioned queues, and if there were no
    // provisioned queues provided, we can not properly construct the operation queue.
    // In this case however, we will automatically provide a default queue will full eligibility on
    // all operations.
    // This will ensure the expected behavior for the paradigm in which all work is put on the same
    // queue.
    if (config.getProvisionedQueues().getQueuesList().isEmpty()) {
      SetMultimap defaultProvisions = LinkedHashMultimap.create();
      defaultProvisions.put(
          ProvisionedRedisQueue.WILDCARD_VALUE, ProvisionedRedisQueue.WILDCARD_VALUE);
      ProvisionedRedisQueue defaultQueue =
          new ProvisionedRedisQueue(
              config.getQueuedOperationsListName(),
              getQueueHashes(client, config.getQueuedOperationsListName()),
              defaultProvisions);
      provisionedQueues.add(defaultQueue);
    }

    return new OperationQueue(provisionedQueues.build());
  }

  static List<String> getQueueHashes(RedisClient client, String queueName) throws IOException {
    List<String> clusterHashes =
        client.call(
            jedis ->
                RedisNodeHashes.getEvenlyDistributedHashesWithPrefix(
                    jedis, RedisHashtags.existingHash(queueName)));
    return clusterHashes;
  }

  @Override
  public synchronized void stop() throws InterruptedException {
    if (failsafeOperationThread != null) {
      failsafeOperationThread.stop();
      failsafeOperationThread.join();
      logger.log(Level.FINE, "failsafeOperationThread has been stopped");
    }
    if (operationSubscription != null) {
      operationSubscription.stop();
      if (subscriptionThread != null) {
        subscriptionThread.join();
      }
      logger.log(Level.FINE, "subscriptionThread has been stopped");
    }
    if (subscriberService != null) {
      subscriberService.shutdown();
      subscriberService.awaitTermination(10, TimeUnit.SECONDS);
      logger.log(Level.FINE, "subscriberService has been stopped");
    }
    if (client != null) {
      client.close();
      client = null;
      logger.log(Level.FINE, "client has been closed");
    }
  }

  @Override
  public boolean isStopped() {
    return client.isClosed();
  }

  @Override
  public ListenableFuture<Void> watchOperation(String operationName, Watcher watcher)
      throws IOException {
    TimedWatcher timedWatcher =
        new TimedWatcher(nextExpiresAt(Instant.now())) {
          @Override
          public void observe(Operation operation) {
            watcher.observe(operation);
          }
        };
    return subscriber.watch(operationChannel(operationName), timedWatcher);
  }

  @Override
  public boolean addWorker(ShardWorker shardWorker) throws IOException {
    String json = JsonFormat.printer().print(shardWorker);
    String workerChangeJson =
        JsonFormat.printer()
            .print(
                WorkerChange.newBuilder()
                    .setEffectiveAt(toTimestamp(Instant.now()))
                    .setName(shardWorker.getEndpoint())
                    .setAdd(WorkerChange.Add.getDefaultInstance())
                    .build());
    return client.call(
        jedis -> {
          // could rework with an hget to publish prior, but this seems adequate, and
          // we are the only guaranteed source
          if (jedis.hset(config.getWorkersHashName(), shardWorker.getEndpoint(), json) == 1) {
            jedis.publish(config.getWorkerChannel(), workerChangeJson);
            return true;
          }
          return false;
        });
  }

  private boolean removeWorkerAndPublish(JedisCluster jedis, String name, String changeJson) {
    if (jedis.hdel(config.getWorkersHashName(), name) == 1) {
      jedis.publish(config.getWorkerChannel(), changeJson);
      return true;
    }
    return false;
  }

  @Override
  public boolean removeWorker(String name, String reason) throws IOException {
    WorkerChange workerChange =
        WorkerChange.newBuilder()
            .setName(name)
            .setRemove(WorkerChange.Remove.newBuilder().setSource(source).setReason(reason).build())
            .build();
    String workerChangeJson = JsonFormat.printer().print(workerChange);
    return subscriber.removeWorker(name)
        && client.call(jedis -> removeWorkerAndPublish(jedis, name, workerChangeJson));
  }

  @Override
  public CasIndexResults reindexCas(String hostName) throws IOException {
    CasIndexSettings settings = new CasIndexSettings();
    settings.hostName = hostName;
    settings.casQuery = config.getCasPrefix() + ":*";
    settings.scanAmount = 10000;
    return client.call(jedis -> WorkerIndexer.removeWorkerIndexesFromCas(jedis, settings));
  }

  @Override
<<<<<<< HEAD
  public FindOperationsResults findOperations(Instance instance, String filterPredicate)
      throws IOException {
    FindOperationsSettings settings = new FindOperationsSettings();
    settings.filterPredicate = filterPredicate;
    settings.operationQuery = config.getOperationPrefix() + ":*";
    settings.scanAmount = 10000;
    return client.call(jedis -> OperationsFinder.findOperations(jedis, instance, settings));
=======
  public void deregisterWorker(String workerName) throws IOException {
    removeWorker(workerName, "Requested shutdown");
>>>>>>> dee48464
  }

  @Override
  public synchronized Set<String> getWorkers() throws IOException {
    long now = System.currentTimeMillis();
    if (now < workerSetExpiresAt) {
      return workerSet;
    }

    synchronized (workerSet) {
      Set<String> newWorkerSet = client.call(jedis -> fetchAndExpireWorkers(jedis, now));
      workerSet.clear();
      workerSet.addAll(newWorkerSet);
    }

    // fetch every 3 seconds
    workerSetExpiresAt = now + 3000;
    return workerSet;
  }

  private void removeInvalidWorkers(JedisCluster jedis, long testedAt, List<ShardWorker> workers) {
    if (!workers.isEmpty()) {
      for (ShardWorker worker : workers) {
        String name = worker.getEndpoint();
        String reason =
            format("registration expired at %d, tested at %d", worker.getExpireAt(), testedAt);
        WorkerChange workerChange =
            WorkerChange.newBuilder()
                .setEffectiveAt(toTimestamp(Instant.now()))
                .setName(name)
                .setRemove(
                    WorkerChange.Remove.newBuilder().setSource(source).setReason(reason).build())
                .build();
        try {
          String workerChangeJson = JsonFormat.printer().print(workerChange);
          removeWorkerAndPublish(jedis, name, workerChangeJson);
        } catch (InvalidProtocolBufferException e) {
          logger.log(Level.SEVERE, "error printing workerChange", e);
        }
      }
    }
  }

  private Set<String> fetchAndExpireWorkers(JedisCluster jedis, long now) {
    Set<String> workers = Sets.newConcurrentHashSet();
    ImmutableList.Builder<ShardWorker> invalidWorkers = ImmutableList.builder();
    for (Map.Entry<String, String> entry : jedis.hgetAll(config.getWorkersHashName()).entrySet()) {
      String json = entry.getValue();
      String name = entry.getKey();
      try {
        if (json == null) {
          invalidWorkers.add(ShardWorker.newBuilder().setEndpoint(name).build());
        } else {
          ShardWorker.Builder builder = ShardWorker.newBuilder();
          JsonFormat.parser().merge(json, builder);
          ShardWorker worker = builder.build();
          if (worker.getExpireAt() <= now) {
            invalidWorkers.add(worker);
          } else {
            workers.add(worker.getEndpoint());
          }
        }
      } catch (InvalidProtocolBufferException e) {
        invalidWorkers.add(ShardWorker.newBuilder().setEndpoint(name).build());
      }
    }
    removeInvalidWorkers(jedis, now, invalidWorkers.build());
    return workers;
  }

  private static ActionResult parseActionResult(String json) {
    try {
      ActionResult.Builder builder = ActionResult.newBuilder();
      JsonFormat.parser().merge(json, builder);
      return builder.build();
    } catch (InvalidProtocolBufferException e) {
      return null;
    }
  }

  @Override
  public ActionResult getActionResult(ActionKey actionKey) throws IOException {
    String json = client.call(jedis -> jedis.get(acKey(actionKey)));
    if (json == null) {
      return null;
    }

    ActionResult actionResult = parseActionResult(json);
    if (actionResult == null) {
      client.run(jedis -> removeActionResult(jedis, actionKey));
    }
    return actionResult;
  }

  // we do this by action hash only, so that we can use RequestMetadata to filter
  @Override
  public void blacklistAction(String actionId) throws IOException {
    client.run(
        jedis -> jedis.setex(actionBlacklistKey(actionId), config.getActionBlacklistExpire(), ""));
  }

  @Override
  public void putActionResult(ActionKey actionKey, ActionResult actionResult) throws IOException {
    String json = JsonFormat.printer().print(actionResult);
    client.run(jedis -> jedis.setex(acKey(actionKey), config.getActionCacheExpire(), json));
  }

  private void removeActionResult(JedisCluster jedis, ActionKey actionKey) {
    jedis.del(acKey(actionKey));
  }

  @Override
  public void removeActionResult(ActionKey actionKey) throws IOException {
    client.run(jedis -> removeActionResult(jedis, actionKey));
  }

  @Override
  public void removeActionResults(Iterable<ActionKey> actionKeys) throws IOException {
    client.run(
        jedis -> {
          JedisClusterPipeline p = jedis.pipelined();
          for (ActionKey actionKey : actionKeys) {
            p.del(acKey(actionKey));
          }
          p.sync();
        });
  }

  @Override
  public ActionCacheScanResult scanActionCache(String scanToken, int count) throws IOException {
    final String jedisScanToken = scanToken == null ? SCAN_POINTER_START : scanToken;

    ImmutableList.Builder<Map.Entry<ActionKey, String>> results = new ImmutableList.Builder<>();

    ScanParams scanParams =
        new ScanParams().match(config.getActionCachePrefix() + ":*").count(count);

    String token =
        client.call(
            jedis -> {
              ScanResult<String> scanResult = jedis.scan(jedisScanToken, scanParams);
              List<String> keyResults = scanResult.getResult();

              List<Response<String>> actionResults = new ArrayList<>(keyResults.size());
              JedisClusterPipeline p = jedis.pipelined();
              for (int i = 0; i < keyResults.size(); i++) {
                actionResults.add(p.get(keyResults.get(i)));
              }
              p.sync();
              for (int i = 0; i < keyResults.size(); i++) {
                String json = actionResults.get(i).get();
                if (json == null) {
                  continue;
                }
                String key = keyResults.get(i);
                results.add(
                    new AbstractMap.SimpleEntry<>(
                        DigestUtil.asActionKey(DigestUtil.parseDigest(key.split(":")[1])), json));
              }
              String cursor = scanResult.getCursor();
              return cursor.equals(SCAN_POINTER_START) ? null : cursor;
            });
    return new ActionCacheScanResult(
        token,
        Iterables.transform(
            results.build(),
            (entry) ->
                new AbstractMap.SimpleEntry<>(
                    entry.getKey(), parseActionResult(entry.getValue()))));
  }

  @Override
  public void adjustBlobLocations(
      Digest blobDigest, Set<String> addWorkers, Set<String> removeWorkers) throws IOException {
    String key = casKey(blobDigest);
    client.run(
        jedis -> {
          for (String workerName : addWorkers) {
            jedis.sadd(key, workerName);
          }
          for (String workerName : removeWorkers) {
            jedis.srem(key, workerName);
          }
          jedis.expire(key, config.getCasExpire());
        });
  }

  @Override
  public void addBlobLocation(Digest blobDigest, String workerName) throws IOException {
    String key = casKey(blobDigest);
    client.run(
        jedis -> {
          jedis.sadd(key, workerName);
          jedis.expire(key, config.getCasExpire());
        });
  }

  @Override
  public void addBlobsLocation(Iterable<Digest> blobDigests, String workerName) throws IOException {
    client.run(
        jedis -> {
          JedisClusterPipeline p = jedis.pipelined();
          for (Digest blobDigest : blobDigests) {
            String key = casKey(blobDigest);
            p.sadd(key, workerName);
            p.expire(key, config.getCasExpire());
          }
          p.sync();
        });
  }

  @Override
  public void removeBlobLocation(Digest blobDigest, String workerName) throws IOException {
    String key = casKey(blobDigest);
    client.run(jedis -> jedis.srem(key, workerName));
  }

  @Override
  public void removeBlobsLocation(Iterable<Digest> blobDigests, String workerName)
      throws IOException {
    client.run(
        jedis -> {
          JedisClusterPipeline p = jedis.pipelined();
          for (Digest blobDigest : blobDigests) {
            p.srem(casKey(blobDigest), workerName);
          }
          p.sync();
        });
  }

  @Override
  public String getBlobLocation(Digest blobDigest) throws IOException {
    return client.call(jedis -> jedis.srandmember(casKey(blobDigest)));
  }

  @Override
  public Set<String> getBlobLocationSet(Digest blobDigest) throws IOException {
    return client.call(jedis -> jedis.smembers(casKey(blobDigest)));
  }

  @Override
  public Map<Digest, Set<String>> getBlobDigestsWorkers(Iterable<Digest> blobDigests)
      throws IOException {
    // FIXME pipeline
    ImmutableMap.Builder<Digest, Set<String>> blobDigestsWorkers = new ImmutableMap.Builder<>();
    client.run(
        jedis -> {
          for (Digest blobDigest : blobDigests) {
            Set<String> workers = jedis.smembers(casKey(blobDigest));
            if (workers.isEmpty()) {
              continue;
            }
            blobDigestsWorkers.put(blobDigest, workers);
          }
        });
    return blobDigestsWorkers.build();
  }

  public static WorkerChange parseWorkerChange(String workerChangeJson)
      throws InvalidProtocolBufferException {
    WorkerChange.Builder workerChange = WorkerChange.newBuilder();
    JsonFormat.parser().merge(workerChangeJson, workerChange);
    return workerChange.build();
  }

  public static OperationChange parseOperationChange(String operationChangeJson)
      throws InvalidProtocolBufferException {
    OperationChange.Builder operationChange = OperationChange.newBuilder();
    operationParser.merge(operationChangeJson, operationChange);
    return operationChange.build();
  }

  public static Operation parseOperationJson(String operationJson) {
    if (operationJson == null) {
      return null;
    }
    try {
      Operation.Builder operationBuilder = Operation.newBuilder();
      operationParser.merge(operationJson, operationBuilder);
      return operationBuilder.build();
    } catch (InvalidProtocolBufferException e) {
      logger.log(Level.SEVERE, "error parsing operation from " + operationJson, e);
      return null;
    }
  }

  private String getOperation(JedisCluster jedis, String operationName) {
    String json = jedis.get(operationKey(operationName));
    return json;
  }

  @Override
  public Operation getOperation(String operationName) throws IOException {
    String json = client.call(jedis -> getOperation(jedis, operationName));
    return parseOperationJson(json);
  }

  @Override
  public boolean putOperation(Operation operation, ExecutionStage.Value stage) throws IOException {
    // FIXME queue and prequeue should no longer be passed to here
    boolean prequeue = stage == ExecutionStage.Value.UNKNOWN && !operation.getDone();
    boolean queue = stage == ExecutionStage.Value.QUEUED;
    boolean complete = !queue && operation.getDone();
    boolean publish = !queue && stage != ExecutionStage.Value.UNKNOWN;

    if (complete) {
      // for filtering anything that shouldn't be stored
      operation = onComplete.apply(operation);
    }

    String json;
    try {
      json = operationPrinter.print(operation);
    } catch (InvalidProtocolBufferException e) {
      logger.log(Level.SEVERE, "error printing operation " + operation.getName(), e);
      return false;
    }

    Operation publishOperation;
    if (publish) {
      publishOperation = onPublish.apply(operation);
    } else {
      publishOperation = null;
    }

    String name = operation.getName();
    client.run(
        jedis -> {
          jedis.setex(operationKey(name), config.getOperationExpire(), json);
          if (publishOperation != null) {
            publishReset(jedis, publishOperation);
          }
          if (complete) {
            completeOperation(jedis, name);
          }
        });
    return true;
  }

  private void queue(
      JedisCluster jedis,
      String operationName,
      List<Platform.Property> provisions,
      String queueEntryJson) {
    if (jedis.hdel(config.getDispatchedOperationsHashName(), operationName) == 1) {
      logger.log(Level.WARNING, format("removed dispatched operation %s", operationName));
    }
    operationQueue.push(jedis, provisions, queueEntryJson);
  }

  @Override
  public void queue(QueueEntry queueEntry, Operation operation) throws IOException {
    String operationName = operation.getName();
    String operationJson = operationPrinter.print(operation);
    String queueEntryJson = JsonFormat.printer().print(queueEntry);
    Operation publishOperation = onPublish.apply(operation);
    client.run(
        jedis -> {
          jedis.setex(operationKey(operationName), config.getOperationExpire(), operationJson);
          queue(
              jedis,
              operation.getName(),
              queueEntry.getPlatform().getPropertiesList(),
              queueEntryJson);
          publishReset(jedis, publishOperation);
        });
  }

  public Map<String, Operation> getOperationsMap() throws IOException {
    ImmutableMap.Builder<String, String> builder = new ImmutableMap.Builder<>();
    client.run(
        jedis -> {
          for (Map.Entry<String, String> entry :
              jedis.hgetAll(config.getDispatchedOperationsHashName()).entrySet()) {
            builder.put(entry.getKey(), entry.getValue());
          }
        });
    return Maps.transformValues(builder.build(), RedisShardBackplane::parseOperationJson);
  }

  @Override
  public Iterable<String> getOperations() throws IOException {
    throw new UnsupportedOperationException();
    /*
    return client.call(jedis -> {
      Iterable<String> dispatchedOperations = jedis.hkeys(config.getDispatchedOperationsHashName());
      Iterable<String> queuedOperations = jedis.lrange(config.getQueuedOperationsListName(), 0, -1);
      return Iterables.concat(queuedOperations, dispatchedOperations, getCompletedOperations(jedis));
    });
    */
  }

  @Override
  public ImmutableList<DispatchedOperation> getDispatchedOperations() throws IOException {
    ImmutableList.Builder<DispatchedOperation> builder = new ImmutableList.Builder<>();
    Map<String, String> dispatchedOperations =
        client.call(jedis -> jedis.hgetAll(config.getDispatchedOperationsHashName()));
    ImmutableList.Builder<String> invalidOperationNames = new ImmutableList.Builder<>();
    boolean hasInvalid = false;
    // executor work queue?
    for (Map.Entry<String, String> entry : dispatchedOperations.entrySet()) {
      try {
        DispatchedOperation.Builder dispatchedOperationBuilder = DispatchedOperation.newBuilder();
        JsonFormat.parser().merge(entry.getValue(), dispatchedOperationBuilder);
        builder.add(dispatchedOperationBuilder.build());
      } catch (InvalidProtocolBufferException e) {
        logger.log(
            Level.SEVERE,
            "RedisShardBackplane::getDispatchedOperations: removing invalid operation "
                + entry.getKey(),
            e);
        /* guess we don't want to spin on this */
        invalidOperationNames.add(entry.getKey());
        hasInvalid = true;
      }
    }

    if (hasInvalid) {
      client.run(
          jedis -> {
            JedisClusterPipeline p = jedis.pipelined();
            for (String invalidOperationName : invalidOperationNames.build()) {
              p.hdel(config.getDispatchedOperationsHashName(), invalidOperationName);
            }
            p.sync();
          });
    }
    return builder.build();
  }

  private ExecuteEntry deprequeueOperation(JedisCluster jedis) throws InterruptedException {

    String executeEntryJson = prequeue.dequeue(jedis);
    if (executeEntryJson == null) {
      return null;
    }

    ExecuteEntry.Builder executeEntryBuilder = ExecuteEntry.newBuilder();
    try {
      JsonFormat.parser().merge(executeEntryJson, executeEntryBuilder);
      ExecuteEntry executeEntry = executeEntryBuilder.build();
      String operationName = executeEntry.getOperationName();

      Operation operation = keepaliveOperation(operationName);
      // publish so that watchers reset their timeout
      publishReset(jedis, operation);

      // destroy the processing entry and ttl
      if (!prequeue.removeFromDequeue(jedis, executeEntryJson)) {
        logger.log(
            Level.SEVERE,
            format("could not remove %s from %s", operationName, prequeue.getDequeueName()));
        return null;
      }
      jedis.del(processingKey(operationName)); // may or may not exist
      return executeEntry;
    } catch (InvalidProtocolBufferException e) {
      logger.log(Level.SEVERE, "error parsing execute entry", e);
      return null;
    }
  }

  @Override
  public ExecuteEntry deprequeueOperation() throws IOException, InterruptedException {
    return client.blockingCall(this::deprequeueOperation);
  }

  private QueueEntry dispatchOperation(JedisCluster jedis, List<Platform.Property> provisions)
      throws InterruptedException {

    String queueEntryJson = operationQueue.dequeue(jedis, provisions);
    if (queueEntryJson == null) {
      return null;
    }

    QueueEntry.Builder queueEntryBuilder = QueueEntry.newBuilder();
    try {
      JsonFormat.parser().merge(queueEntryJson, queueEntryBuilder);
    } catch (InvalidProtocolBufferException e) {
      logger.log(Level.SEVERE, "error parsing queue entry", e);
      return null;
    }
    QueueEntry queueEntry = queueEntryBuilder.build();

    String operationName = queueEntry.getExecuteEntry().getOperationName();
    Operation operation = keepaliveOperation(operationName);
    publishReset(jedis, operation);

    long requeueAt = System.currentTimeMillis() + 30 * 1000;
    DispatchedOperation o =
        DispatchedOperation.newBuilder().setQueueEntry(queueEntry).setRequeueAt(requeueAt).build();
    boolean success = false;
    try {
      String dispatchedOperationJson = JsonFormat.printer().print(o);

      /* if the operation is already in the dispatch list, fail the dispatch */
      long result =
          jedis.hsetnx(
              config.getDispatchedOperationsHashName(), operationName, dispatchedOperationJson);
      success = result == 1;
    } catch (InvalidProtocolBufferException e) {
      logger.log(Level.SEVERE, "error printing dispatched operation", e);
      // very unlikely, printer would have to fail
    }

    if (success) {
      if (!operationQueue.removeFromDequeue(jedis, queueEntryJson)) {
        logger.log(
            Level.WARNING,
            format(
                "operation %s was missing in %s, may be orphaned",
                operationName, operationQueue.getDequeueName()));
      }
      jedis.del(dispatchingKey(operationName)); // may or may not exist
      return queueEntry;
    }
    return null;
  }

  @Override
  public QueueEntry dispatchOperation(List<Platform.Property> provisions)
      throws IOException, InterruptedException {
    return client.blockingCall(
        jedis -> {
          return dispatchOperation(jedis, provisions);
        });
  }

  String printPollOperation(QueueEntry queueEntry, ExecutionStage.Value stage, long requeueAt)
      throws InvalidProtocolBufferException {
    DispatchedOperation o =
        DispatchedOperation.newBuilder().setQueueEntry(queueEntry).setRequeueAt(requeueAt).build();
    return JsonFormat.printer().print(o);
  }

  @Override
  public void rejectOperation(QueueEntry queueEntry) throws IOException {
    String operationName = queueEntry.getExecuteEntry().getOperationName();
    String queueEntryJson = JsonFormat.printer().print(queueEntry);
    String dispatchedEntryJson = printPollOperation(queueEntry, ExecutionStage.Value.QUEUED, 0);
    client.run(
        jedis -> {
          if (isBlacklisted(jedis, queueEntry.getExecuteEntry().getRequestMetadata())) {
            pollOperation(
                jedis, operationName, dispatchedEntryJson); // complete our lease to error operation
          } else {
            Operation operation = parseOperationJson(getOperation(jedis, operationName));
            boolean requeue =
                operation != null && !operation.getDone(); // operation removed or completed somehow
            if (jedis.hdel(config.getDispatchedOperationsHashName(), operationName) == 1
                && requeue) {
              operationQueue.push(
                  jedis, queueEntry.getPlatform().getPropertiesList(), queueEntryJson);
            }
          }
        });
  }

  @Override
  public boolean pollOperation(QueueEntry queueEntry, ExecutionStage.Value stage, long requeueAt)
      throws IOException {
    String operationName = queueEntry.getExecuteEntry().getOperationName();
    String json;
    try {
      json = printPollOperation(queueEntry, stage, requeueAt);
    } catch (InvalidProtocolBufferException e) {
      logger.log(Level.SEVERE, "error printing dispatched operation " + operationName, e);
      return false;
    }
    return client.call(jedis -> pollOperation(jedis, operationName, json));
  }

  boolean pollOperation(JedisCluster jedis, String operationName, String dispatchedOperationJson) {
    if (jedis.hexists(config.getDispatchedOperationsHashName(), operationName)) {
      if (jedis.hset(
              config.getDispatchedOperationsHashName(), operationName, dispatchedOperationJson)
          == 0) {
        return true;
      }
      /* someone else beat us to the punch, delete our incorrectly added key */
      jedis.hdel(config.getDispatchedOperationsHashName(), operationName);
    }
    return false;
  }

  @Override
  public void prequeue(ExecuteEntry executeEntry, Operation operation) throws IOException {
    String operationName = operation.getName();
    String operationJson = operationPrinter.print(operation);
    String executeEntryJson = JsonFormat.printer().print(executeEntry);
    Operation publishOperation = onPublish.apply(operation);
    client.run(
        jedis -> {
          jedis.setex(operationKey(operationName), config.getOperationExpire(), operationJson);
          prequeue.push(jedis, executeEntryJson);
          publishReset(jedis, publishOperation);
        });
  }

  private Operation keepaliveOperation(String operationName) {
    return Operation.newBuilder().setName(operationName).build();
  }

  @Override
  public void queueing(String operationName) throws IOException {
    Operation operation = keepaliveOperation(operationName);
    // publish so that watchers reset their timeout
    client.run(
        jedis -> {
          publishReset(jedis, operation);
        });
  }

  @Override
  public void requeueDispatchedOperation(QueueEntry queueEntry) throws IOException {
    String queueEntryJson = JsonFormat.printer().print(queueEntry);
    String operationName = queueEntry.getExecuteEntry().getOperationName();
    Operation publishOperation = keepaliveOperation(operationName);
    client.run(
        jedis -> {
          queue(jedis, operationName, queueEntry.getPlatform().getPropertiesList(), queueEntryJson);
          publishReset(jedis, publishOperation);
        });
  }

  private void completeOperation(JedisCluster jedis, String operationName) {
    jedis.hdel(config.getDispatchedOperationsHashName(), operationName);
  }

  @Override
  public void completeOperation(String operationName) throws IOException {
    client.run(jedis -> completeOperation(jedis, operationName));
  }

  @Override
  public void deleteOperation(String operationName) throws IOException {
    Operation o =
        Operation.newBuilder()
            .setName(operationName)
            .setDone(true)
            .setError(Status.newBuilder().setCode(Code.UNAVAILABLE.getNumber()).build())
            .build();

    client.run(
        jedis -> {
          completeOperation(jedis, operationName);
          // FIXME find a way to get rid of this thing from the queue by name
          // jedis.lrem(config.getQueuedOperationsListName(), 0, operationName);
          jedis.del(operationKey(operationName));

          publishReset(jedis, o);
        });
  }

  private String casKey(Digest blobDigest) {
    return config.getCasPrefix() + ":" + DigestUtil.toString(blobDigest);
  }

  private String acKey(ActionKey actionKey) {
    return config.getActionCachePrefix() + ":" + DigestUtil.toString(actionKey.getDigest());
  }

  String operationKey(String operationName) {
    return config.getOperationPrefix() + ":" + operationName;
  }

  String operationChannel(String operationName) {
    return config.getOperationChannelPrefix() + ":" + operationName;
  }

  private String processingKey(String operationName) {
    return config.getProcessingPrefix() + ":" + operationName;
  }

  private String dispatchingKey(String operationName) {
    return config.getDispatchingPrefix() + ":" + operationName;
  }

  private String actionBlacklistKey(String actionId) {
    return config.getActionBlacklistPrefix() + ":" + actionId;
  }

  private String invocationBlacklistKey(String toolInvocationId) {
    return config.getInvocationBlacklistPrefix() + ":" + toolInvocationId;
  }

  public static String parseOperationChannel(String channel) {
    return channel.split(":")[1];
  }

  @Override
  public Boolean propertiesEligibleForQueue(List<Platform.Property> provisions) {
    return operationQueue.isEligible(provisions);
  }

  @Override
  public boolean isBlacklisted(RequestMetadata requestMetadata) throws IOException {
    if (requestMetadata.getToolInvocationId().isEmpty()
        && requestMetadata.getActionId().isEmpty()) {
      return false;
    }
    return client.call(jedis -> isBlacklisted(jedis, requestMetadata));
  }

  private boolean isBlacklisted(JedisCluster jedis, RequestMetadata requestMetadata) {
    return (!requestMetadata.getActionId().isEmpty()
            && jedis.exists(actionBlacklistKey(requestMetadata.getActionId())))
        || (!requestMetadata.getToolInvocationId().isEmpty()
            && jedis.exists(invocationBlacklistKey(requestMetadata.getToolInvocationId())));
  }

  @Override
  public boolean canQueue() throws IOException {
    int maxQueueDepth = config.getMaxQueueDepth();
    return maxQueueDepth < 0 || client.call(jedis -> operationQueue.size(jedis)) < maxQueueDepth;
  }

  @Override
  public boolean canPrequeue() throws IOException {
    int maxPreQueueDepth = config.getMaxPreQueueDepth();
    return maxPreQueueDepth < 0 || client.call(jedis -> prequeue.size(jedis)) < maxPreQueueDepth;
  }

  @Override
  public OperationsStatus operationsStatus() throws IOException {
    return client.call(
        jedis ->
            OperationsStatus.newBuilder()
                .setPrequeue(prequeue.status(jedis))
                .setOperationQueue(operationQueue.status(jedis))
                .setDispatchedSize(jedis.hlen(config.getDispatchedOperationsHashName()))
                .addAllActiveWorkers(workerSet)
                .build());
  }

  @Override
  public GetClientStartTimeResult getClientStartTime(String clientKey) throws IOException {
    try {
      return client.call(
          jedis ->
              GetClientStartTimeResult.newBuilder()
                  .setClientStartTime(Timestamps.fromMillis(Long.parseLong(jedis.get(clientKey))))
                  .build());
    } catch (NumberFormatException nfe) {
      return GetClientStartTimeResult.newBuilder().build();
    }
  }
}<|MERGE_RESOLUTION|>--- conflicted
+++ resolved
@@ -681,7 +681,6 @@
   }
 
   @Override
-<<<<<<< HEAD
   public FindOperationsResults findOperations(Instance instance, String filterPredicate)
       throws IOException {
     FindOperationsSettings settings = new FindOperationsSettings();
@@ -689,10 +688,11 @@
     settings.operationQuery = config.getOperationPrefix() + ":*";
     settings.scanAmount = 10000;
     return client.call(jedis -> OperationsFinder.findOperations(jedis, instance, settings));
-=======
+  }
+  
+  @Override
   public void deregisterWorker(String workerName) throws IOException {
     removeWorker(workerName, "Requested shutdown");
->>>>>>> dee48464
   }
 
   @Override
