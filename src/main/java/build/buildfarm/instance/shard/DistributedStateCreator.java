--- conflicted
+++ resolved
@@ -40,25 +40,13 @@
     DistributedState state = new DistributedState();
 
     // Create containers that make up the backplane
-<<<<<<< HEAD
-    state.casWorkerMap = createCasWorkerMap(config);
-    state.actionCache = createActionCache(config);
-    state.prequeue = createPrequeue(client, config);
-    state.operationQueue = createOperationQueue(client, config);
-    state.blockedActions = new RedisMap(config.getActionBlacklistPrefix());
-    state.blockedInvocations = new RedisMap(config.getInvocationBlacklistPrefix());
-    state.operations = new RedisMap(config.getOperationPrefix(), config.getOperationExpire());
-    state.processingOperations = new RedisMap(config.getProcessingPrefix());
-    state.dispatchingOperations = new RedisMap(config.getDispatchingPrefix());
-    state.dispatchedOperations = new RedisHashMap(config.getDispatchedOperationsHashName());
-    state.workers = new RedisHashMap(config.getWorkersHashName());
-=======
     state.casWorkerMap = createCasWorkerMap();
     state.actionCache = createActionCache();
     state.prequeue = createPrequeue(client);
     state.operationQueue = createOperationQueue(client);
     state.blockedActions = new RedisMap(configs.getBackplane().getActionBlacklistPrefix());
     state.blockedInvocations = new RedisMap(configs.getBackplane().getInvocationBlacklistPrefix());
+    state.operations = new RedisMap(config.getOperationPrefix(), config.getOperationExpire());
     state.processingOperations = new RedisMap(configs.getBackplane().getProcessingPrefix());
     state.dispatchingOperations = new RedisMap(configs.getBackplane().getDispatchingPrefix());
     state.dispatchedOperations =
@@ -68,7 +56,6 @@
     state.storageWorkers =
         new RedisHashMap(configs.getBackplane().getWorkersHashName() + "_storage");
     state.executeAndStorageWorkers = new RedisHashMap(configs.getBackplane().getWorkersHashName());
->>>>>>> 260ffaca
 
     return state;
   }
