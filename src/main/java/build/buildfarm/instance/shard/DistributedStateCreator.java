// Copyright 2022 The Bazel Authors. All rights reserved.
//
// Licensed under the Apache License, Version 2.0 (the "License");
// you may not use this file except in compliance with the License.
// You may obtain a copy of the License at
//
//    http://www.apache.org/licenses/LICENSE-2.0
//
// Unless required by applicable law or agreed to in writing, software
// distributed under the License is distributed on an "AS IS" BASIS,
// WITHOUT WARRANTIES OR CONDITIONS OF ANY KIND, either express or implied.
// See the License for the specific language governing permissions and
// limitations under the License.

package build.buildfarm.instance.shard;

import build.bazel.remote.execution.v2.Platform;
import build.buildfarm.common.config.yml.BuildfarmConfigs;
import build.buildfarm.common.config.yml.Queue;
import build.buildfarm.common.redis.BalancedRedisQueue;
import build.buildfarm.common.redis.ProvisionedRedisQueue;
import build.buildfarm.common.redis.RedisClient;
import build.buildfarm.common.redis.RedisHashMap;
import build.buildfarm.common.redis.RedisHashtags;
import build.buildfarm.common.redis.RedisMap;
import build.buildfarm.common.redis.RedisNodeHashes;
import com.google.common.collect.ImmutableList;
import com.google.common.collect.LinkedHashMultimap;
import com.google.common.collect.SetMultimap;
import java.io.IOException;
import java.util.List;
import org.redisson.Redisson;
import org.redisson.api.RedissonClient;
import org.redisson.config.Config;

public class DistributedStateCreator {
  private static BuildfarmConfigs configs = BuildfarmConfigs.getInstance();

  public static DistributedState create(RedisClient client) throws IOException {
    DistributedState state = new DistributedState();

    // Create containers that make up the backplane
<<<<<<< HEAD
    state.casWorkerMap = createCasWorkerMap(config);
    state.actionCache = createActionCache(config);
    state.prequeue = createPrequeue(client, config);
    state.operationQueue = createOperationQueue(client, config);
    state.blockedActions = new RedisMap(config.getActionBlacklistPrefix());
    state.blockedInvocations = new RedisMap(config.getInvocationBlacklistPrefix());
    state.processingOperations = new RedisMap(config.getProcessingPrefix());
    state.dispatchingOperations = new RedisMap(config.getDispatchingPrefix());
    state.dispatchedOperations = new RedisHashMap(config.getDispatchedOperationsHashName());
    state.executeWorkers = new RedisHashMap(config.getWorkersHashName() + "_execute");
    state.storageWorkers = new RedisHashMap(config.getWorkersHashName() + "_storage");
    state.executeAndStorageWorkers = new RedisHashMap(config.getWorkersHashName());
=======
    state.casWorkerMap = createCasWorkerMap();
    state.actionCache = createActionCache();
    state.prequeue = createPrequeue(client);
    state.operationQueue = createOperationQueue(client);
    state.blockedActions = new RedisMap(configs.getBackplane().getActionBlacklistPrefix());
    state.blockedInvocations = new RedisMap(configs.getBackplane().getInvocationBlacklistPrefix());
    state.processingOperations = new RedisMap(configs.getBackplane().getProcessingPrefix());
    state.dispatchingOperations = new RedisMap(configs.getBackplane().getDispatchingPrefix());
    state.dispatchedOperations =
        new RedisHashMap(configs.getBackplane().getDispatchedOperationsHashName());
    state.workers = new RedisHashMap(configs.getBackplane().getWorkersHashName());
>>>>>>> 0a6802e8

    return state;
  }

  private static CasWorkerMap createCasWorkerMap() {
    if (configs.getBackplane().isCacheCas()) {
      RedissonClient redissonClient = createRedissonClient();
      return new RedissonCasWorkerMap(
          redissonClient,
          configs.getBackplane().getCasPrefix(),
          configs.getBackplane().getCasExpire());
    } else {
      return new JedisCasWorkerMap(
          configs.getBackplane().getCasPrefix(), configs.getBackplane().getCasExpire());
    }
  }

  private static RedisMap createActionCache() {
    return new RedisMap(configs.getBackplane().getActionCachePrefix());
  }

  private static RedissonClient createRedissonClient() {
    Config redissonConfig = new Config();
    return Redisson.create(redissonConfig);
  }

  private static BalancedRedisQueue createPrequeue(RedisClient client) throws IOException {
    // Construct the prequeue so that elements are balanced across all redis nodes.
    return new BalancedRedisQueue(
        getPreQueuedOperationsListName(),
        getQueueHashes(client, getPreQueuedOperationsListName()),
        configs.getBackplane().getMaxPreQueueDepth(),
        queueTypeToSr());
  }

  private static OperationQueue createOperationQueue(RedisClient client) throws IOException {
    // Construct an operation queue based on configuration.
    // An operation queue consists of multiple provisioned queues in which the order dictates the
    // eligibility and placement of operations.
    // Therefore, it is recommended to have a final provision queue with no actual platform
    // requirements.  This will ensure that all operations are eligible for the final queue.
    ImmutableList.Builder<ProvisionedRedisQueue> provisionedQueues = new ImmutableList.Builder<>();
    for (Queue queueConfig : configs.getBackplane().getQueues()) {
      ProvisionedRedisQueue provisionedQueue =
          new ProvisionedRedisQueue(
              getQueueName(queueConfig),
              queueTypeToSr(),
              getQueueHashes(client, getQueueName(queueConfig)),
              toMultimap(queueConfig.getPlatform().getPropertiesList()),
              queueConfig.isAllowUnmatched());
      provisionedQueues.add(provisionedQueue);
    }
    // If there is no configuration for provisioned queues, we might consider that an error.
    // After all, the operation queue is made up of n provisioned queues, and if there were no
    // provisioned queues provided, we can not properly construct the operation queue.
    // In this case however, we will automatically provide a default queue will full eligibility on
    // all operations.
    // This will ensure the expected behavior for the paradigm in which all work is put on the same
    // queue.
    if (configs.getBackplane().getQueues().length == 0) {
      SetMultimap defaultProvisions = LinkedHashMultimap.create();
      defaultProvisions.put(
          ProvisionedRedisQueue.WILDCARD_VALUE, ProvisionedRedisQueue.WILDCARD_VALUE);
      ProvisionedRedisQueue defaultQueue =
          new ProvisionedRedisQueue(
              getQueuedOperationsListName(),
              queueTypeToSr(),
              getQueueHashes(client, getQueuedOperationsListName()),
              defaultProvisions);
      provisionedQueues.add(defaultQueue);
    }

    return new OperationQueue(provisionedQueues.build(), configs.getBackplane().getMaxQueueDepth());
  }

  static List<String> getQueueHashes(RedisClient client, String queueName) throws IOException {
    return client.call(
        jedis ->
            RedisNodeHashes.getEvenlyDistributedHashesWithPrefix(
                jedis, RedisHashtags.existingHash(queueName)));
  }

  private static SetMultimap<String, String> toMultimap(List<Platform.Property> provisions) {
    SetMultimap<String, String> set = LinkedHashMultimap.create();
    for (Platform.Property property : provisions) {
      set.put(property.getName(), property.getValue());
    }
    return set;
  }

  private static String queueTypeToSr() {
    return configs.getBackplane().getRedisQueueType().toLowerCase();
  }

  private static String getQueuedOperationsListName() {
    String name = configs.getBackplane().getQueuedOperationsListName();
    String queue_type = queueTypeToSr();
    return createFullQueueName(name, queue_type);
  }

  private static String getPreQueuedOperationsListName() {
    String name = configs.getBackplane().getPreQueuedOperationsListName();
    String queue_type = queueTypeToSr();
    return createFullQueueName(name, queue_type);
  }

  private static String getQueueName(Queue pconfig) {
    String name = pconfig.getName();
    String queue_type = queueTypeToSr();
    return createFullQueueName(name, queue_type);
  }

  private static String createFullQueueName(String base, String type) {
    // To maintain forwards compatibility, we do not append the type to the regular queue
    // implementation.
    return ((!type.equals("regular")) ? base + "_" + type : base);
  }
}<|MERGE_RESOLUTION|>--- conflicted
+++ resolved
@@ -40,20 +40,6 @@
     DistributedState state = new DistributedState();
 
     // Create containers that make up the backplane
-<<<<<<< HEAD
-    state.casWorkerMap = createCasWorkerMap(config);
-    state.actionCache = createActionCache(config);
-    state.prequeue = createPrequeue(client, config);
-    state.operationQueue = createOperationQueue(client, config);
-    state.blockedActions = new RedisMap(config.getActionBlacklistPrefix());
-    state.blockedInvocations = new RedisMap(config.getInvocationBlacklistPrefix());
-    state.processingOperations = new RedisMap(config.getProcessingPrefix());
-    state.dispatchingOperations = new RedisMap(config.getDispatchingPrefix());
-    state.dispatchedOperations = new RedisHashMap(config.getDispatchedOperationsHashName());
-    state.executeWorkers = new RedisHashMap(config.getWorkersHashName() + "_execute");
-    state.storageWorkers = new RedisHashMap(config.getWorkersHashName() + "_storage");
-    state.executeAndStorageWorkers = new RedisHashMap(config.getWorkersHashName());
-=======
     state.casWorkerMap = createCasWorkerMap();
     state.actionCache = createActionCache();
     state.prequeue = createPrequeue(client);
@@ -64,8 +50,9 @@
     state.dispatchingOperations = new RedisMap(configs.getBackplane().getDispatchingPrefix());
     state.dispatchedOperations =
         new RedisHashMap(configs.getBackplane().getDispatchedOperationsHashName());
-    state.workers = new RedisHashMap(configs.getBackplane().getWorkersHashName());
->>>>>>> 0a6802e8
+    state.executeWorkers = new RedisHashMap(configs.getBackplane().getWorkersHashName() + "_execute");
+    state.storageWorkers = new RedisHashMap(configs.getBackplane().getWorkersHashName() + "_storage");
+    state.executeAndStorageWorkers = new RedisHashMap(configs.getBackplane().getWorkersHashName());
 
     return state;
   }
