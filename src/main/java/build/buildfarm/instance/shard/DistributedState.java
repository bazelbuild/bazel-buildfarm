--- conflicted
+++ resolved
@@ -42,17 +42,6 @@
   public DistributedMap storageWorkers;
 
   /**
-<<<<<<< HEAD
-   * @field executeAndStorageWorkers
-   * @brief All of the workers with both execute and storage register themselves to the cluster.
-   * @details This is done to keep track of which machines are online and known by the rest of the
-   *     cluster.
-   */
-  public DistributedMap executeAndStorageWorkers;
-
-  /**
-=======
->>>>>>> 9f939725
    * @field prequeue
    * @brief Where execution requests are initially placed once recieved from the frontend.
    * @details This is to allow the frontend to quickly place requests and use its resources to take
@@ -86,11 +75,7 @@
    *     invocation has finished so that developers can lookup the status of their build and
    *     information about the operations that ran.
    */
-<<<<<<< HEAD
   public DistributedMap operations;
-=======
-  public Operations operations;
->>>>>>> 9f939725
 
   /**
    * @field processingOperations
