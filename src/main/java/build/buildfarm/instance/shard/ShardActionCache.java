--- conflicted
+++ resolved
@@ -36,36 +36,12 @@
 
 class ShardActionCache implements ReadThroughActionCache {
   private final Backplane backplane;
-<<<<<<< HEAD
-  private final LoadingCache<ActionKey, ActionResult> actionResultCache;
+  private final AsyncLoadingCache<ActionKey, ActionResult> actionResultCache;
   private final CacheMetricsCollector cacheMetrics = new CacheMetricsCollector().register();
-=======
-  private final AsyncLoadingCache<ActionKey, ActionResult> actionResultCache;
->>>>>>> 9b806bb2
 
   ShardActionCache(
       int maxLocalCacheSize, String name, Backplane backplane, ListeningExecutorService service) {
     this.backplane = backplane;
-<<<<<<< HEAD
-    actionResultCache =
-        CacheBuilder.newBuilder()
-            .maximumSize(maxLocalCacheSize)
-            .recordStats()
-            .build(
-                new CacheLoader<ActionKey, ActionResult>() {
-                  @Override
-                  public ListenableFuture<ActionResult> load(ActionKey actionKey) {
-                    return catching(
-                        service.submit(() -> backplane.getActionResult(actionKey)),
-                        IOException.class,
-                        e -> {
-                          throw Status.fromThrowable(e).asRuntimeException();
-                        },
-                        directExecutor());
-                  }
-                });
-    cacheMetrics.addCache(name, (com.google.common.cache.Cache) actionResultCache);
-=======
 
     AsyncCacheLoader<ActionKey, ActionResult> loader =
         new AsyncCacheLoader<ActionKey, ActionResult>() {
@@ -83,8 +59,7 @@
           }
         };
 
-    actionResultCache = Caffeine.newBuilder().maximumSize(maxLocalCacheSize).buildAsync(loader);
->>>>>>> 9b806bb2
+    actionResultCache = Caffeine.newBuilder().maximumSize(maxLocalCacheSize).recordStats().buildAsync(loader);
   }
 
   @Override
