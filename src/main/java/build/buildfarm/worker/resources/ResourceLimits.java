// Copyright 2021 The Bazel Authors. All rights reserved.
//
// Licensed under the Apache License, Version 2.0 (the "License");
// you may not use this file except in compliance with the License.
// You may obtain a copy of the License at
//
//    http://www.apache.org/licenses/LICENSE-2.0
//
// Unless required by applicable law or agreed to in writing, software
// distributed under the License is distributed on an "AS IS" BASIS,
// WITHOUT WARRANTIES OR CONDITIONS OF ANY KIND, either express or implied.
// See the License for the specific language governing permissions and
// limitations under the License.

package build.buildfarm.worker.resources;

import java.util.ArrayList;
import java.util.HashMap;
import java.util.Map;

/**
 * @class ResourceLimits
 * @brief Resource limitations imposed on specific actions.
 * @details These resource limitations are often specified by the client (via: exec_properties), but
 *     ultimately validated and decided by the server. Restricting the available resources for
 *     actions can have benefits on efficiency and stability as actions commonly share the same
 *     underlying resources. Keep in mind, that although workers will limit their resources for
 *     their actions, certain resource limitations may have already been taken into account in order
 *     to decide the eligibility of which workers can execute which actions.
 */
public class ResourceLimits {
  /**
   * @field workerName
   * @brief The name of the worker used for executing an action.
   * @details This can be helpful for correlating actions to the underlying worker agent.
   */
  public String workerName = "";

  /**
   * @field useLinuxSandbox
   * @brief Whether to use bazel's linux sandbox as an execution wrapper.
   * @details Other resource limits will be translated into the appropriate CLI arguments for the
   *     sandbox.
   */
  public boolean useLinuxSandbox = false;

  /**
   * @field useExecutionPolicies
   * @brief Whether to use the worker's configured execution policies.
   * @details Choosing a first-class execution wrapper, like the linux-sandbox, may decide to then
   *     ignore the existing execution policies.
   */
  public boolean useExecutionPolicies = true;

  /**
   * @field fakeUsername
   * @brief Whether the executor should fake the username of the action process.
   * @details This can be faked by using the "as-nobody" wrapper or fakeUsername in the
   *     linux-sandbox.
   */
  public boolean fakeUsername = false;

  /**
   * @field tmpFs
   * @brief Whether the action should use tmpfs for the tmp directory.
   * @details The linux-sandbox supports thie functionality through tmpfsDirs option.
   */
  public boolean tmpFs = false;

  /**
   * @field containerSettings
   * @brief Some actions may need to run in a container. These settings are used to determine which
   *     container to use and how to use it.
   * @details This also provides compatibility with https://github.com/bazelbuild/bazel-toolchains
   */
  public ContainerSettings containerSettings = new ContainerSettings();

  /**
   * @field cgroups
   * @brief Whether to use cgroups for resource limitation.
   * @details Decides whether to use cgroups for restricting cores, mem, etc.
   */
<<<<<<< HEAD
  public boolean cgroups = false;
=======
  public boolean cgroups = true;
>>>>>>> a7ef6935

  /**
   * @field cpu
   * @brief Resource limitations on CPUs.
   * @details Decides specific CPU limitations and whether to apply them for a given action.
   */
  public final CpuLimits cpu = new CpuLimits();

  /**
   * @field mem
   * @brief Resource limitations on memory usage.
   * @details Decides specific memory limitations and whether to apply them for a given action.
   */
  public final MemLimits mem = new MemLimits();

  /**
   * @field network
   * @brief Resource limitations on network usage.
   * @details Decides specific network limitations and whether to apply them for a given action.
   */
  public final NetworkLimits network = new NetworkLimits();

  /**
   * @field time
   * @brief Resource limitations on time usage.
   * @details Decides specific time limitations and whether to apply them for a given action.
   */
  public final TimeLimits time = new TimeLimits();

  /**
   * @field extraEnvironmentVariables
   * @brief Decides whether we should add extra environment variables when executing an operation.
   * @details These variables are added to the end of the existing environment variables in the
   *     Command.
   */
  public Map<String, String> extraEnvironmentVariables = new HashMap<>();

  /**
   * @field debugBeforeExecution
   * @brief If the user want to get debug information right before the actual execution.
   * @details This is a debugging flag and is not intended for normal execution.
   */
  public boolean debugBeforeExecution = false;

  /**
   * @field debugAfterExecution
   * @brief If the user want to get debug information right after the execution.
   * @details This is a debugging flag and is not intended for normal execution.
   */
  public boolean debugAfterExecution = false;

  /**
   * @field debugTestsOnly
   * @brief If the user only wants to get debug information for test actions.
   * @details When evaluating tests, regular actions are often needed to rebuild the test target
   *     first. This can cause the build to fail with debug information before evaluating the test
   *     action. To make it simpler, we can request debug information for tests only and not worry
   *     about getting debug information for regular build actions.
   */
  public boolean debugTestsOnly = true;

  /**
   * @field debugTarget
   * @brief A specific target to debug. Used for substring matching on actions.
   * @details When used, only matches will preserve debug flags.
   */
  public String debugTarget = "";

  /**
   * @field unusedProperties
   * @brief Exec_properties that were not used when deciding resource limits.
   * @details Foreign platform properties may be be added to the command that are ignored when
   *     parsing exec_properties. They are listed here for visibility.
   */
  public final Map<String, String> unusedProperties = new HashMap<>();

  /**
   * @field description
   * @brief Description explaining why settings were chosen.
   * @details This can be used to debug execution behavior.
   */
  public final ArrayList<String> description = new ArrayList<>();
  /**
   * @field persistentWorkerKey
   * @brief Hash of tool inputs for remote persistent workers
   * @details See https://github.com/bazelbuild/bazel/issues/10091
   */
  public String persistentWorkerKey = "";

  /**
   * @field persistentWorkerCommand
   * @brief Command string to start the persistent worker
   * @details See https://github.com/bazelbuild/bazel/issues/10091
   */
  public String persistentWorkerCommand = "";
}<|MERGE_RESOLUTION|>--- conflicted
+++ resolved
@@ -80,11 +80,7 @@
    * @brief Whether to use cgroups for resource limitation.
    * @details Decides whether to use cgroups for restricting cores, mem, etc.
    */
-<<<<<<< HEAD
-  public boolean cgroups = false;
-=======
   public boolean cgroups = true;
->>>>>>> a7ef6935
 
   /**
    * @field cpu
