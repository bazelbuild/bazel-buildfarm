--- conflicted
+++ resolved
@@ -88,7 +88,6 @@
       String name,
       LocalResourceSet resourceSet,
       Platform platform) {
-<<<<<<< HEAD
     // attempt to execute everything the worker gets off the queue,
     // provided there is enough resources to do so.
     DequeueResults results = new DequeueResults();
@@ -119,10 +118,6 @@
       }
     }
     return true;
-=======
-    return satisfiesProperties(workerProvisions, platform)
-        && LocalResourceSetUtils.claimResources(platform, resourceSet);
->>>>>>> a7ef6935
   }
 
   /**
