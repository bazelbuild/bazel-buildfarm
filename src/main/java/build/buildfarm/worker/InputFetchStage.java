--- conflicted
+++ resolved
@@ -100,12 +100,7 @@
     OperationContext operationContext = take();
     Thread fetcher =
         new Thread(
-<<<<<<< HEAD
-            new InputFetcher(workerContext, operationContext, this),
-            "InputFetchStage.input-fetcher");
-=======
             new InputFetcher(workerContext, operationContext, this), "InputFetchStage.fetcher");
->>>>>>> 33ea5759
 
     synchronized (this) {
       fetchers.add(fetcher);
