--- conflicted
+++ resolved
@@ -390,15 +390,18 @@
   }
 
   @Override
-<<<<<<< HEAD
   public FindOperationsResults findOperations(String filterPredicate) {
     try {
       return backplane.findOperations(this, filterPredicate);
-=======
+    } catch (IOException e) {
+      throw Status.fromThrowable(e).asRuntimeException();
+    }
+  }
+  
+  @Override
   public void deregisterWorker(String workerName) {
     try {
       backplane.deregisterWorker(workerName);
->>>>>>> dee48464
     } catch (IOException e) {
       throw Status.fromThrowable(e).asRuntimeException();
     }
