--- conflicted
+++ resolved
@@ -613,19 +613,11 @@
 
     log.log(Level.INFO, "Start prometheus http server");
     PrometheusPublisher.startHttpServer(configs.getPrometheusPort());
-<<<<<<< HEAD
     log.log(Level.INFO, "Started prometheus http server");
-    // Not all workers need to be registered and visible in the backplane.
-    // For example, a GPU worker may wish to perform work that we do not want to cache locally for
-    // other workers.
-    if (configs.getWorker().getCapabilities().isCas()) {
-      startFailsafeRegistration();
-    } else {
-      log.log(INFO, "Skipping worker registration");
-    }
-=======
+
+    log.log(Level.INFO, "Starting fail safe registration");
     startFailsafeRegistration();
->>>>>>> 68de28ad
+    log.log(Level.INFO, "Started fail safe registration");
 
     log.log(Level.INFO, "Starting pipeline");
     pipeline.start();
