--- conflicted
+++ resolved
@@ -280,15 +280,7 @@
   @SuppressWarnings("ConstantConditions")
   private void matchInterruptible(MatchListener listener) throws IOException, InterruptedException {
     QueueEntry queueEntry = takeEntryOffOperationQueue(listener);
-<<<<<<< HEAD
-    if (queueEntry != null) {
-      decideWhetherToKeepOperation(queueEntry, listener);
-    } else {
-      listener.onEntry(null);
-    }
-=======
     decideWhetherToKeepOperation(queueEntry, listener);
->>>>>>> edf2211c
   }
 
   private QueueEntry takeEntryOffOperationQueue(MatchListener listener)
@@ -319,14 +311,9 @@
 
   private void decideWhetherToKeepOperation(QueueEntry queueEntry, MatchListener listener)
       throws IOException, InterruptedException {
-<<<<<<< HEAD
     DequeueResults results =
         DequeueMatchEvaluator.shouldKeepOperation(matchProvisions, name, resourceSet, queueEntry);
     if (results.keep) {
-=======
-    if (queueEntry == null
-        || DequeueMatchEvaluator.shouldKeepOperation(matchProvisions, resourceSet, queueEntry)) {
->>>>>>> edf2211c
       listener.onEntry(queueEntry);
     } else {
       if (results.resourcesClaimed) {
