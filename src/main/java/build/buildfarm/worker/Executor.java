--- conflicted
+++ resolved
@@ -245,14 +245,9 @@
               command.getEnvironmentVariablesList(),
               limits,
               timeout,
-<<<<<<< HEAD
-              "", // executingMetadata.getStdoutStreamName(),
-              "", // executingMetadata.getStderrStreamName(),
-=======
               isDefaultTimeout,
               // executingMetadata.getStdoutStreamName(),
               // executingMetadata.getStderrStreamName(),
->>>>>>> 1814f5e5
               resultBuilder);
 
       // From Bazel Test Encyclopedia:
@@ -416,12 +411,7 @@
       List<EnvironmentVariable> environmentVariables,
       ResourceLimits limits,
       Duration timeout,
-<<<<<<< HEAD
-      String stdoutStreamName,
-      String stderrStreamName,
-=======
       boolean isDefaultTimeout,
->>>>>>> 1814f5e5
       ActionResult.Builder resultBuilder)
       throws IOException, InterruptedException {
     ProcessBuilder processBuilder =
