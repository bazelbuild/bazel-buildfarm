--- conflicted
+++ resolved
@@ -15,28 +15,17 @@
 package build.buildfarm.cas;
 
 import static build.buildfarm.common.grpc.Retrier.NO_RETRIES;
-<<<<<<< HEAD
-
-=======
 import static com.google.common.util.concurrent.Futures.transform;
 import static com.google.common.util.concurrent.MoreExecutors.directExecutor;
 
 import build.bazel.remote.execution.v2.BatchReadBlobsRequest;
 import build.bazel.remote.execution.v2.BatchReadBlobsResponse.Response;
->>>>>>> 594d4fac
 import build.bazel.remote.execution.v2.ContentAddressableStorageGrpc;
 import build.bazel.remote.execution.v2.ContentAddressableStorageGrpc.ContentAddressableStorageBlockingStub;
 import build.bazel.remote.execution.v2.ContentAddressableStorageGrpc.ContentAddressableStorageFutureStub;
 import build.bazel.remote.execution.v2.FindMissingBlobsRequest;
 import build.bazel.remote.execution.v2.Digest;
 import build.buildfarm.common.DigestUtil;
-<<<<<<< HEAD
-import build.buildfarm.common.grpc.ByteStreamHelper;
-import build.buildfarm.common.grpc.RetryException;
-import build.buildfarm.instance.stub.ByteStreamUploader;
-import build.buildfarm.instance.stub.Chunker;
-import com.google.bytestream.ByteStreamGrpc;
-=======
 import build.buildfarm.common.Write;
 import build.buildfarm.common.grpc.ByteStreamHelper;
 import build.buildfarm.common.grpc.RetryException;
@@ -48,7 +37,6 @@
 import com.google.common.util.concurrent.ListenableFuture;
 import com.google.bytestream.ByteStreamGrpc;
 import com.google.bytestream.ByteStreamGrpc.ByteStreamBlockingStub;
->>>>>>> 594d4fac
 import com.google.bytestream.ByteStreamGrpc.ByteStreamStub;
 import com.google.bytestream.ByteStreamProto.ReadRequest;
 import com.google.bytestream.ByteStreamProto.ReadResponse;
@@ -61,13 +49,12 @@
 import io.grpc.StatusRuntimeException;
 import java.io.IOException;
 import java.io.InputStream;
-import java.io.OutputStream;
 import java.util.Collections;
 import java.util.Iterator;
 import java.util.List;
 import java.util.UUID;
 
-class GrpcCAS implements ContentAddressableStorage {
+public class GrpcCAS implements ContentAddressableStorage {
   private final String instanceName;
   private final Channel channel;
   private final ByteStreamUploader uploader;
@@ -89,9 +76,6 @@
             }
           });
 
-<<<<<<< HEAD
-  private final Supplier<ByteStreamStub> bsStub =
-=======
   private final Supplier<ContentAddressableStorageFutureStub> casFutureStub =
       Suppliers.memoize(
           new Supplier<ContentAddressableStorageFutureStub>() {
@@ -101,21 +85,6 @@
             }
           });
 
-  private final Supplier<ByteStreamBlockingStub> bsBlockingStub =
->>>>>>> 594d4fac
-      Suppliers.memoize(
-          new Supplier<ByteStreamStub>() {
-            @Override
-            public ByteStreamStub get() {
-              return ByteStreamGrpc.newStub(channel);
-            }
-          });
-
-<<<<<<< HEAD
-  public InputStream newStreamInput(String name, long offset) {
-    return ByteStreamHelper.newInput(
-        name,
-=======
   private final Supplier<ByteStreamStub> bsStub =
       Suppliers.memoize(
           new Supplier<ByteStreamStub>() {
@@ -128,19 +97,11 @@
   private InputStream newStreamInput(String resourceName, long offset) {
     return ByteStreamHelper.newInput(
         resourceName,
->>>>>>> 594d4fac
         offset,
         bsStub,
         NO_RETRIES::newBackoff,
         NO_RETRIES::isRetriable,
         /* retryService=*/ null);
-<<<<<<< HEAD
-  }
-
-  public OutputStream newStreamOutput(String name) {
-    throw new UnsupportedOperationException();
-=======
->>>>>>> 594d4fac
   }
 
   private String getBlobName(Digest digest) {
@@ -215,25 +176,27 @@
     }
   }
 
-  @Override
-<<<<<<< HEAD
-  public InputStream newInput(Digest digest, long offset) {
-    return newStreamInput(getBlobName(digest), offset);
-  }
-
-  @Override
-  public OutputStream newOutput(Digest digest) {
-    return newStreamOutput(getBlobName(digest));
-=======
-  public Write getWrite(Digest digest, UUID uuid) {
+  public static Write newWrite(
+      Channel channel,
+      String instanceName,
+      Digest digest,
+      UUID uuid) {
     String resourceName = ByteStreamUploader.getResourceName(uuid, instanceName, digest);
+    Supplier<ByteStreamBlockingStub> bsBlockingStub = Suppliers.memoize(
+        () -> ByteStreamGrpc.newBlockingStub(channel));
+    Supplier<ByteStreamStub> bsStub = Suppliers.memoize(
+        () -> ByteStreamGrpc.newStub(channel));
     return new StubWriteOutputStream(
         bsBlockingStub,
         bsStub,
         resourceName,
         digest.getSizeBytes(),
         /* autoflush=*/ false);
->>>>>>> 594d4fac
+  }
+
+  @Override
+  public Write getWrite(Digest digest, UUID uuid) {
+    return newWrite(channel, instanceName, digest, uuid);
   }
 
   @Override
