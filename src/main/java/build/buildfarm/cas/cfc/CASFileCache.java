// Copyright 2017 The Bazel Authors. All rights reserved.
//
// Licensed under the Apache License, Version 2.0 (the "License");
// you may not use this file except in compliance with the License.
// You may obtain a copy of the License at
//
//    http://www.apache.org/licenses/LICENSE-2.0
//
// Unless required by applicable law or agreed to in writing, software
// distributed under the License is distributed on an "AS IS" BASIS,
// WITHOUT WARRANTIES OR CONDITIONS OF ANY KIND, either express or implied.
// See the License for the specific language governing permissions and
// limitations under the License.

package build.buildfarm.cas.cfc;

import static build.buildfarm.common.io.Directories.disableAllWriteAccess;
import static build.buildfarm.common.io.EvenMoreFiles.isReadOnlyExecutable;
import static build.buildfarm.common.io.EvenMoreFiles.setReadOnlyPerms;
import static build.buildfarm.common.io.Utils.getFileKey;
import static build.buildfarm.common.io.Utils.getOrIOException;
import static build.buildfarm.common.io.Utils.listDir;
import static build.buildfarm.common.io.Utils.listDirentSorted;
import static build.buildfarm.common.io.Utils.stat;
import static com.google.common.base.Preconditions.checkArgument;
import static com.google.common.base.Preconditions.checkNotNull;
import static com.google.common.base.Preconditions.checkState;
import static com.google.common.io.ByteStreams.nullOutputStream;
import static com.google.common.util.concurrent.Futures.catchingAsync;
import static com.google.common.util.concurrent.Futures.immediateFailedFuture;
import static com.google.common.util.concurrent.Futures.immediateFuture;
import static com.google.common.util.concurrent.Futures.successfulAsList;
import static com.google.common.util.concurrent.Futures.transform;
import static com.google.common.util.concurrent.Futures.transformAsync;
import static com.google.common.util.concurrent.Futures.whenAllComplete;
import static com.google.common.util.concurrent.MoreExecutors.directExecutor;
import static com.google.common.util.concurrent.MoreExecutors.listeningDecorator;
import static com.google.common.util.concurrent.MoreExecutors.newDirectExecutorService;
import static java.lang.String.format;
import static java.nio.file.StandardOpenOption.APPEND;
import static java.nio.file.StandardOpenOption.CREATE;
import static java.util.concurrent.TimeUnit.HOURS;
import static java.util.concurrent.TimeUnit.MILLISECONDS;
import static java.util.concurrent.TimeUnit.MINUTES;
import static java.util.concurrent.TimeUnit.SECONDS;

import build.bazel.remote.execution.v2.BatchReadBlobsResponse.Response;
import build.bazel.remote.execution.v2.Compressor;
import build.bazel.remote.execution.v2.Digest;
import build.bazel.remote.execution.v2.Directory;
import build.bazel.remote.execution.v2.DirectoryNode;
import build.bazel.remote.execution.v2.FileNode;
import build.bazel.remote.execution.v2.RequestMetadata;
import build.bazel.remote.execution.v2.SymlinkNode;
import build.buildfarm.cas.ContentAddressableStorage;
import build.buildfarm.cas.DigestMismatchException;
import build.buildfarm.common.DigestUtil;
import build.buildfarm.common.EntryLimitException;
import build.buildfarm.common.SystemProcessors;
import build.buildfarm.common.Write;
import build.buildfarm.common.Write.CompleteWrite;
import build.buildfarm.common.ZstdCompressingInputStream;
import build.buildfarm.common.ZstdDecompressingOutputStream;
import build.buildfarm.common.config.Cas;
import build.buildfarm.common.io.CountingOutputStream;
import build.buildfarm.common.io.Directories;
import build.buildfarm.common.io.FeedbackOutputStream;
import build.buildfarm.common.io.FileStatus;
import build.buildfarm.common.io.NamedFileKey;
import build.buildfarm.v1test.BlobWriteKey;
import com.google.common.annotations.VisibleForTesting;
import com.google.common.base.Throwables;
import com.google.common.cache.CacheBuilder;
import com.google.common.cache.CacheLoader;
import com.google.common.cache.LoadingCache;
import com.google.common.cache.RemovalListener;
import com.google.common.collect.ImmutableList;
import com.google.common.collect.ImmutableMap;
import com.google.common.collect.ImmutableSet;
import com.google.common.collect.Iterables;
import com.google.common.collect.Maps;
import com.google.common.hash.HashingOutputStream;
import com.google.common.io.ByteStreams;
import com.google.common.util.concurrent.ListenableFuture;
import com.google.common.util.concurrent.SettableFuture;
import com.google.common.util.concurrent.ThreadFactoryBuilder;
import com.google.common.util.concurrent.UncheckedExecutionException;
import com.google.protobuf.ByteString;
import io.grpc.Deadline;
import io.grpc.stub.ServerCallStreamObserver;
import io.prometheus.client.Counter;
import io.prometheus.client.Gauge;
import io.prometheus.client.Histogram;
import java.io.FilterOutputStream;
import java.io.IOException;
import java.io.InputStream;
import java.io.OutputStream;
import java.nio.channels.ClosedByInterruptException;
import java.nio.channels.ClosedChannelException;
import java.nio.file.FileAlreadyExistsException;
import java.nio.file.FileStore;
import java.nio.file.Files;
import java.nio.file.NoSuchFileException;
import java.nio.file.Path;
import java.nio.file.StandardCopyOption;
import java.time.Duration;
import java.time.Instant;
import java.util.AbstractMap;
import java.util.Collections;
import java.util.Date;
import java.util.List;
import java.util.Map;
import java.util.Set;
import java.util.Stack;
import java.util.UUID;
import java.util.concurrent.ConcurrentMap;
import java.util.concurrent.ExecutionException;
import java.util.concurrent.Executor;
import java.util.concurrent.ExecutorService;
import java.util.concurrent.Executors;
import java.util.concurrent.RejectedExecutionException;
import java.util.concurrent.TimeUnit;
import java.util.concurrent.atomic.AtomicBoolean;
import java.util.concurrent.locks.Condition;
import java.util.concurrent.locks.Lock;
import java.util.function.BooleanSupplier;
import java.util.function.Consumer;
import java.util.function.Supplier;
import java.util.logging.Level;
import javax.annotation.Nullable;
import javax.annotation.concurrent.GuardedBy;
import lombok.extern.java.Log;
import org.json.simple.JSONObject;
import oshi.SystemInfo;
import oshi.hardware.HardwareAbstractionLayer;
import oshi.hardware.CentralProcessor;

@Log
public abstract class CASFileCache implements ContentAddressableStorage {
  // Prometheus metrics
  private static final Counter expiredKeyCounter =
      Counter.build().name("expired_key").help("Number of key expirations.").register();
  private static final Gauge casSizeMetric =
      Gauge.build().name("cas_size").help("CAS size.").register();
  private static final Gauge casEntryCountMetric =
      Gauge.build().name("cas_entry_count").help("Number of entries in the CAS.").register();
  private static Histogram casTtl;

  private static final Gauge casCopyFallbackMetric =
      Gauge.build()
          .name("cas_copy_fallback")
          .help("Number of times the CAS performed a file copy because hardlinking failed")
          .register();

  protected static final String DEFAULT_DIRECTORIES_INDEX_NAME = "directories.sqlite";
  protected static final String DIRECTORIES_INDEX_NAME_MEMORY = ":memory:";

  private final Path root;
  private final EntryPathStrategy entryPathStrategy;
  private final long maxSizeInBytes;
  private final long maxEntrySizeInBytes;
  private final boolean publishTtlMetric;
  private final boolean execRootFallback;
  private final DigestUtil digestUtil;
  private final ConcurrentMap<String, Entry> storage;
  private final Consumer<Digest> onPut;
  private final Consumer<Iterable<Digest>> onExpire;
  private final Executor accessRecorder;
  private final ExecutorService expireService;
  private Thread prometheusMetricsThread; // TODO make this final, stop on shutdown

  private final Map<Digest, DirectoryEntry> directoryStorage = Maps.newConcurrentMap();
  private final DirectoriesIndex directoriesIndex;
  private final String directoriesIndexDbName;
  private final LockMap locks = new LockMap();
  @Nullable private final ContentAddressableStorage delegate;
  private final boolean delegateSkipLoad;
  private final LoadingCache<BlobWriteKey, Write> writes =
      CacheBuilder.newBuilder()
          .expireAfterAccess(1, HOURS)
          .removalListener(
              (RemovalListener<BlobWriteKey, Write>)
                  notification -> notification.getValue().reset())
          .build(
              new CacheLoader<BlobWriteKey, Write>() {
                @SuppressWarnings("NullableProblems")
                @Override
                public Write load(BlobWriteKey key) {
                  return newWrite(key, CASFileCache.this.getFuture(key.getDigest()));
                }
              });
  private final LoadingCache<Digest, SettableFuture<Long>> writesInProgress =
      CacheBuilder.newBuilder()
          .expireAfterAccess(1, HOURS)
          .removalListener(
              (RemovalListener<Digest, SettableFuture<Long>>)
                  notification -> {
                    // no effect if already done
                    notification.getValue().setException(new IOException("write cancelled"));
                  })
          .build(
              new CacheLoader<Digest, SettableFuture<Long>>() {
                @SuppressWarnings("NullableProblems")
                @Override
                public SettableFuture<Long> load(Digest digest) {
                  SettableFuture<Long> future = SettableFuture.create();
                  if (containsLocal(digest, /* result=*/ null, (key) -> {})) {
                    future.set(digest.getSizeBytes());
                  }
                  return future;
                }
              });

  private FileStore fileStore; // bound to root
  private transient long sizeInBytes = 0;
  private final transient Entry header = new SentinelEntry();
  private volatile long unreferencedEntryCount = 0;

  @GuardedBy("this")
  private long removedEntrySize = 0;

  @GuardedBy("this")
  private int removedEntryCount = 0;

  public synchronized long size() {
    return sizeInBytes;
  }

  public long maxSize() {
    return maxSizeInBytes;
  }

  public long entryCount() {
    return storage.size();
  }

  public long unreferencedEntryCount() {
    return unreferencedEntryCount;
  }

  public long directoryStorageCount() {
    return directoryStorage.size();
  }

  public synchronized int getEvictedCount() {
    int count = removedEntryCount;
    removedEntryCount = 0;
    return count;
  }

  public synchronized long getEvictedSize() {
    long size = removedEntrySize;
    removedEntrySize = 0;
    return size;
  }

  public static class CacheScanResults {
    public List<Path> computeDirs = Collections.emptyList();
    public List<Path> deleteFiles = Collections.emptyList();
    public Map<Object, Entry> fileKeys = Collections.emptyMap();
  }

  public static class CacheLoadResults {
    public boolean loadSkipped;
    public CacheScanResults scan = new CacheScanResults();
    public List<Path> invalidDirectories = Collections.emptyList();
  }

  public static class StartupCacheResults {
    public Path cacheDirectory;
    public CacheLoadResults load;
    public Duration startupTime;
  }

  public static class IncompleteBlobException extends IOException {
    IncompleteBlobException(Path writePath, String key, long committed, long expected) {
      super(
          format("blob %s => %s: committed %d, expected %d", writePath, key, committed, expected));
    }
  }

  public CASFileCache(
      Path root,
      Cas config,
      long maxEntrySizeInBytes,
      DigestUtil digestUtil,
      ExecutorService expireService,
      Executor accessRecorder) {
    this(
        root,
        config.getMaxSizeBytes(),
        maxEntrySizeInBytes,
        config.getHexBucketLevels(),
        config.isFileDirectoriesIndexInMemory(),
        config.isPublishTtlMetric(),
        config.isExecRootCopyFallback(),
        digestUtil,
        expireService,
        accessRecorder,
        /* storage=*/ Maps.newConcurrentMap(),
        /* directoriesIndexDbName=*/ DEFAULT_DIRECTORIES_INDEX_NAME,
        /* onPut=*/ (digest) -> {},
        /* onExpire=*/ (digests) -> {},
        /* delegate=*/ null,
        /* delegateSkipLoad=*/ false);
  }

  public CASFileCache(
      Path root,
      long maxSizeInBytes,
      long maxEntrySizeInBytes,
      int hexBucketLevels,
      boolean storeFileDirsIndexInMemory,
      boolean publishTtlMetric,
      boolean execRootFallback,
      DigestUtil digestUtil,
      ExecutorService expireService,
      Executor accessRecorder,
      ConcurrentMap<String, Entry> storage,
      String directoriesIndexDbName,
      Consumer<Digest> onPut,
      Consumer<Iterable<Digest>> onExpire,
      @Nullable ContentAddressableStorage delegate,
      boolean delegateSkipLoad) {
    this.root = root;
    this.maxSizeInBytes = maxSizeInBytes;
    this.maxEntrySizeInBytes = maxEntrySizeInBytes;
    this.publishTtlMetric = publishTtlMetric;
    this.execRootFallback = execRootFallback;
    this.digestUtil = digestUtil;
    this.expireService = expireService;
    this.accessRecorder = accessRecorder;
    this.storage = storage;
    this.onPut = onPut;
    this.onExpire = onExpire;
    this.delegate = delegate;
    this.delegateSkipLoad = delegateSkipLoad;
    this.directoriesIndexDbName = directoriesIndexDbName;

    if (publishTtlMetric) {
      casTtl =
          Histogram.build()
              .name("cas_ttl_ms")
              .help(
                  "The amount of time CAS entries live on L1 storage before expiration (milliseconds)")
              .register();
    }

    entryPathStrategy = new HexBucketEntryPathStrategy(root, hexBucketLevels);

    String directoriesIndexUrl = "jdbc:sqlite:";
    if (directoriesIndexDbName.equals(DIRECTORIES_INDEX_NAME_MEMORY)) {
      directoriesIndexUrl += directoriesIndexDbName;
    } else {
      // db is ephemeral for now, no reuse occurs to match it, computation
      // occurs each time anyway, and expected use of put is noop on collision
      Path path = root.resolve(directoriesIndexDbName);
      try {
        if (Files.exists(path)) {
          Files.delete(path);
        }
      } catch (IOException e) {
        throw new RuntimeException(e);
      }
      directoriesIndexUrl += path.toString();
    }
    this.directoriesIndex =
        storeFileDirsIndexInMemory
            ? new MemoryFileDirectoriesIndex(entryPathStrategy)
            : new SqliteFileDirectoriesIndex(directoriesIndexUrl, entryPathStrategy);
    header.before = header.after = header;
  }

  private static Digest keyToDigest(String key, long size, DigestUtil digestUtil)
      throws NumberFormatException {
    String[] components = key.split("_");

    String hashComponent = components[0];

    return digestUtil.build(hashComponent, size);
  }

  /**
   * Parses the given fileName and invokes the onKey method if successful
   *
   * <p>if size > 0, consider the filename invalid if it does not match
   */
  private FileEntryKey parseFileEntryKey(String fileName, long size, DigestUtil digestUtil) {
    String[] components = fileName.split("_");
    if (components.length > 3) {
      return null;
    }

    boolean isExecutable;
    boolean hasSizeComponent;
    Digest digest;
    try {
      // Can be legacy: <hash>_<size>[_exec]
      // Or new: <hash>[_exec]
      // Streamline when legacy is removed for #677
      String hashComponent = components[0];
      digest = digestUtil.build(hashComponent, size);
      isExecutable = components[components.length - 1].equals("exec");
      // must be executable for 3 fields
      if (!isExecutable && components.length > 2) {
        return null;
      }
      hasSizeComponent = components.length == (isExecutable ? 3 : 2);
      long parsedSizeComponent = hasSizeComponent ? Long.parseLong(components[1]) : size;
      if (size != parsedSizeComponent) {
        return null;
      }
    } catch (NumberFormatException e) {
      return null;
    }

    return new FileEntryKey(
        getKey(digest, isExecutable), size, isExecutable, digest, hasSizeComponent);
  }

  private FileEntryKey parseFileEntryKey(String fileName, long size) {
    return parseFileEntryKey(fileName, size, digestUtil);
  }

  private boolean contains(
      Digest digest,
      boolean isExecutable,
      @Nullable Digest.Builder result,
      Consumer<String> onContains) {
    String key = getKey(digest, isExecutable);
    Entry entry = storage.get(key);
    if (entry != null && (digest.getSizeBytes() < 0 || digest.getSizeBytes() == entry.size)) {
      if (result != null) {
        result.mergeFrom(digest).setSizeBytes(entry.size);
      }
      onContains.accept(key);
      return true;
    }
    return false;
  }

  private void accessed(Iterable<String> keys) {
    /* could also bucket these */
    try {
      accessRecorder.execute(() -> recordAccess(keys));
    } catch (RejectedExecutionException e) {
      log.log(Level.SEVERE, format("could not record access for %d keys", Iterables.size(keys)), e);
    }
  }

  private synchronized void recordAccess(Iterable<String> keys) {
    for (String key : keys) {
      Entry e = storage.get(key);
      if (e != null) {
        e.recordAccess(header);
      }
    }
  }

  private boolean entryExists(Entry e) {
    if (!e.existsDeadline.isExpired()) {
      return true;
    }

    if (Files.exists(getPath(e.key))) {
      e.existsDeadline = Deadline.after(10, SECONDS);
      return true;
    }
    return false;
  }

  boolean containsLocal(
      Digest digest, @Nullable Digest.Builder result, Consumer<String> onContains) {
    /* maybe swap the order here if we're higher in ratio on one side */
    return contains(digest, false, result, onContains)
        || contains(digest, true, result, onContains);
  }

  @Override
  public Iterable<Digest> findMissingBlobs(Iterable<Digest> digests) throws InterruptedException {
    ImmutableList.Builder<Digest> builder = ImmutableList.builder();
    ImmutableList.Builder<String> found = ImmutableList.builder();
    Digest.Builder result = Digest.newBuilder();
    for (Digest digest : digests) {
      if (digest.getSizeBytes() != 0 && !containsLocal(digest, result, found::add)) {
        builder.add(digest);
      } else if (digest.getSizeBytes() == -1) {
        // may misbehave with delegate
        builder.add(result.build());
      }
    }
    List<String> foundDigests = found.build();
    if (!foundDigests.isEmpty()) {
      accessed(foundDigests);
    }
    ImmutableList<Digest> missingDigests = builder.build();
    return CasFallbackDelegate.findMissingBlobs(delegate, missingDigests);
  }

  @Override
  public boolean contains(Digest digest, Digest.Builder result) {
    return containsLocal(digest, result, (key) -> accessed(ImmutableList.of(key)))
        || CasFallbackDelegate.contains(delegate, digest, result);
  }

  @Override
  public ListenableFuture<List<Response>> getAllFuture(Iterable<Digest> digests) {
    throw new UnsupportedOperationException();
  }

  protected InputStream newTransparentInput(Compressor.Value compressor, Digest digest, long offset)
      throws IOException {
    try {
      return newLocalInput(compressor, digest, offset);
    } catch (NoSuchFileException e) {
      return CasFallbackDelegate.newInput(delegate, e, compressor, digest, offset);
    }
  }

  private InputStream compressorInputStream(Compressor.Value compressor, InputStream identity)
      throws IOException {
    if (compressor == Compressor.Value.IDENTITY) {
      return identity;
    }
    checkArgument(compressor == Compressor.Value.ZSTD);
    return new ZstdCompressingInputStream(identity);
  }

  @SuppressWarnings("ResultOfMethodCallIgnored")
  InputStream newLocalInput(Compressor.Value compressor, Digest digest, long offset)
      throws IOException {
    log.log(Level.FINE, format("getting input stream for %s", DigestUtil.toString(digest)));
    boolean isExecutable = false;
    do {
      String key = getKey(digest, isExecutable);
      Entry e = storage.get(key);
      if (e != null) {
        InputStream input;
        try {
          input = compressorInputStream(compressor, Files.newInputStream(getPath(key)));
          input.skip(offset);
        } catch (NoSuchFileException eNoEnt) {
          boolean removed = false;
          synchronized (this) {
            Entry removedEntry = storage.remove(key);
            if (removedEntry == e) {
              unlinkEntry(removedEntry);
              removed = true;
            } else if (removedEntry != null) {
              log.log(
                  Level.SEVERE,
                  "nonexistent entry %s did not match last unreferenced entry, restoring it",
                  key);
              storage.put(key, removedEntry);
            }
          }
          if (removed && isExecutable) {
            onExpire.accept(ImmutableList.of(digest));
          }
          continue;
        }
        accessed(ImmutableList.of(key));
        return input;
      }
      isExecutable = !isExecutable;
    } while (isExecutable);
    throw new NoSuchFileException(DigestUtil.toString(digest));
  }

  @Override
  public InputStream newInput(Compressor.Value compressor, Digest digest, long offset)
      throws IOException {
    try {
      return newLocalInput(compressor, digest, offset);
    } catch (NoSuchFileException e) {
      if (delegate == null) {
        throw e;
      }
    }
    return newInputFallback(compressor, digest, offset);
  }

  @Override
  public Blob get(Digest digest) {
    try (InputStream in = newInput(Compressor.Value.IDENTITY, digest, /* offset=*/ 0)) {
      return new Blob(ByteString.readFrom(in), digest);
    } catch (NoSuchFileException e) {
      return null;
    } catch (IOException e) {
      throw new RuntimeException(e);
    }
  }

  private static final int CHUNK_SIZE = 128 * 1024;

  @Override
  public void get(
      Compressor.Value compressor,
      Digest digest,
      long offset,
      long count,
      ServerCallStreamObserver<ByteString> blobObserver,
      RequestMetadata requestMetadata) {
    InputStream in;
    try {
      in = newInput(compressor, digest, offset);
    } catch (IOException e) {
      blobObserver.onError(e);
      return;
    }

    blobObserver.setOnCancelHandler(
        () -> {
          try {
            in.close();
          } catch (IOException e) {
            log.log(Level.SEVERE, "error closing input stream on cancel", e);
          }
        });
    byte[] buffer = new byte[CHUNK_SIZE];
    int initialLength;
    try {
      initialLength = in.read(buffer);
    } catch (IOException e) {
      try {
        in.close();
      } catch (IOException ioEx) {
        log.log(Level.SEVERE, "error closing input stream on error", ioEx);
      }
      blobObserver.onError(e);
      return;
    }
    final class ReadOnReadyHandler implements Runnable {
      private boolean wasReady = false;

      private int len = initialLength;

      @Override
      public void run() {
        if (blobObserver.isReady() && !wasReady) {
          wasReady = true;
          try {
            sendBuffer();
          } catch (IOException e) {
            log.log(Level.SEVERE, "error reading from input stream", e);
            try {
              in.close();
            } catch (IOException ioEx) {
              log.log(Level.SEVERE, "error closing input stream on error", ioEx);
            }
            blobObserver.onError(e);
          }
        }
      }

      void sendBuffer() throws IOException {
        while (len >= 0 && wasReady) {
          if (len != 0) {
            blobObserver.onNext(ByteString.copyFrom(buffer, 0, len));
          }
          len = in.read(buffer);
          if (!blobObserver.isReady()) {
            wasReady = false;
          }
        }
        if (len < 0) {
          in.close();
          blobObserver.onCompleted();
        }
      }
    }
    blobObserver.setOnReadyHandler(new ReadOnReadyHandler());
  }

  boolean completeWrite(Digest digest) {
    // this should be traded for an event emission
    try {
      onPut.accept(digest);
    } catch (RuntimeException e) {
      log.log(
          Level.SEVERE,
          "error during write completion onPut for " + DigestUtil.toString(digest),
          e);
      /* ignore error, writes must complete */
    }
    try {
      return getFuture(digest).set(digest.getSizeBytes());
    } catch (Exception e) {
      log.log(
          Level.SEVERE,
          "error getting write in progress future for " + DigestUtil.toString(digest),
          e);
      return false;
    }
  }

  void invalidateWrite(Digest digest) {
    writesInProgress.invalidate(digest);
  }

  // TODO stop ignoring onExpiration
  @Override
  public void put(Blob blob, Runnable onExpiration) throws InterruptedException {
    String key = getKey(blob.getDigest(), false);
    try {
      log.log(Level.FINE, format("put: %s", key));
      OutputStream out =
          putImpl(
              Compressor.Value.IDENTITY,
              key,
              UUID.randomUUID(),
              () -> completeWrite(blob.getDigest()),
              blob.getDigest().getSizeBytes(),
              /* isExecutable=*/ false,
              () -> invalidateWrite(blob.getDigest()),
              /* isReset=*/ true);
      boolean referenced = out == null;
      try {
        if (out != null) {
          try {
            blob.getData().writeTo(out);
          } finally {
            out.close();
            referenced = true;
          }
        }
      } finally {
        if (referenced) {
          decrementReference(key);
        }
      }
    } catch (IOException e) {
      log.log(Level.SEVERE, "error putting " + DigestUtil.toString(blob.getDigest()), e);
    }
  }

  @Override
  public Write getWrite(
      Compressor.Value compressor, Digest digest, UUID uuid, RequestMetadata requestMetadata)
      throws EntryLimitException {
    if (digest.getSizeBytes() == 0) {
      return new CompleteWrite(0);
    }
    if (digest.getSizeBytes() > maxEntrySizeInBytes) {
      throw new EntryLimitException(digest.getSizeBytes(), maxEntrySizeInBytes);
    }
    try {
      return writes.get(
          BlobWriteKey.newBuilder()
              .setDigest(digest)
              .setIdentifier(uuid.toString())
              .setCompressor(compressor)
              .build());
    } catch (ExecutionException e) {
      String compression = "";
      if (compressor == Compressor.Value.ZSTD) {
        compression = "zstd compressed ";
      }
      log.log(
          Level.SEVERE,
          "error getting " + compression + "write for " + DigestUtil.toString(digest) + ":" + uuid,
          e);
      throw new IllegalStateException("write create must not fail", e.getCause());
    }
  }

  SettableFuture<Long> getFuture(Digest digest) {
    try {
      return writesInProgress.get(digest);
    } catch (ExecutionException e) {
      Throwables.throwIfUnchecked(e.getCause());
      throw new UncheckedExecutionException(e.getCause());
    }
  }

  private static class UniqueWriteOutputStream extends CancellableOutputStream {
    private final CancellableOutputStream out;
    private final Consumer<Boolean> onClosed;
    private final long size;
    private boolean closed = false;

    UniqueWriteOutputStream(CancellableOutputStream out, Consumer<Boolean> onClosed, long size) {
      super(out);
      this.out = out;
      this.onClosed = onClosed;
      this.size = size;
    }

    // available to refer to replicable stream
    CancellableOutputStream delegate() {
      return out;
    }

    @Override
    public void write(int b) throws IOException {
      if (closed) {
        throw new IOException("write output stream is closed");
      }
      super.write(b);
    }

    @Override
    public void write(byte[] b) throws IOException {
      write(b, 0, b.length);
    }

    @Override
    public void write(byte[] b, int off, int len) throws IOException {
      if (closed) {
        throw new IOException("write output stream is closed");
      }
      super.write(b, off, len);
    }

    @Override
    public void close() throws IOException {
      // disallow any further writes
      closed = true;
      try {
        // we ignore closes below the complete size
        if (out.getWrittenForClose() >= size) {
          super.close();
        }
      } finally {
        onClosed.accept(/* cancelled=*/ false);
      }
    }

    @Override
    public void cancel() throws IOException {
      try {
        out.cancel();
      } finally {
        onClosed.accept(/* cancelled=*/ true);
      }
    }
  }

  Write newWrite(BlobWriteKey key, ListenableFuture<Long> future) {
    Write write =
        new Write() {
          CancellableOutputStream out = null;
          boolean isReset = false;
          SettableFuture<Void> closedFuture = null;
          long fileCommittedSize = -1;

          @Override
          public synchronized void reset() {
            try {
              if (out != null) {
                out.cancel();
              }
            } catch (IOException e) {
              log.log(
                  Level.SEVERE,
                  "could not reset write "
                      + DigestUtil.toString(key.getDigest())
                      + ":"
                      + key.getIdentifier(),
                  e);
            } finally {
              isReset = true;
            }
          }

          @Override
          public synchronized long getCommittedSize() {
            long committedSize = getCommittedSizeFromOutOrDisk();
            if (committedSize == 0 && out == null) {
              isReset = true;
            }
            return committedSize;
          }

          long getCommittedSizeFromOutOrDisk() {
            if (isComplete()) {
              return key.getDigest().getSizeBytes();
            }
            return getCommittedSizeFromOut();
          }

          synchronized long getCommittedSizeFromOut() {
            if (out == null) {
              if (fileCommittedSize < 0) {
                // we need to cache this from disk until an out stream is acquired
                String blobKey = getKey(key.getDigest(), false);
                Path blobKeyPath = getPath(blobKey);
                try {
                  fileCommittedSize =
                      Files.size(blobKeyPath.resolveSibling(blobKey + "." + key.getIdentifier()));
                } catch (IOException e) {
                  fileCommittedSize = 0;
                }
              }
              return fileCommittedSize;
            }
            return out.getWritten();
          }

          @Override
          public synchronized boolean isComplete() {
            return getFuture().isDone()
                || ((closedFuture == null || closedFuture.isDone())
                    && containsLocal(key.getDigest(), /* result=*/ null, (key) -> {}));
          }

          @Override
          public synchronized ListenableFuture<FeedbackOutputStream> getOutputFuture(
              long deadlineAfter, TimeUnit deadlineAfterUnits, Runnable onReadyHandler) {
            if (closedFuture == null || closedFuture.isDone()) {
              try {
                // this isn't great, and will block when there are multiple requesters
                return immediateFuture(
                    getOutput(deadlineAfter, deadlineAfterUnits, onReadyHandler));
              } catch (IOException e) {
                return immediateFailedFuture(e);
              }
            }
            return transformAsync(
                closedFuture,
                result -> getOutputFuture(deadlineAfter, deadlineAfterUnits, onReadyHandler),
                directExecutor());
          }

          @Override
          public synchronized FeedbackOutputStream getOutput(
              long deadlineAfter, TimeUnit deadlineAfterUnits, Runnable onReadyHandler)
              throws IOException {
            // caller will be the exclusive owner of this write stream. all other requests
            // will block until it is returned via a close.
            if (closedFuture != null) {
              try {
                closedFuture.get();
              } catch (ExecutionException e) {
                throw new IOException(e.getCause());
              } catch (InterruptedException e) {
                throw new IOException(e);
              }
            }
            SettableFuture<Void> outClosedFuture = SettableFuture.create();
            UniqueWriteOutputStream uniqueOut =
                createUniqueWriteOutput(
                    out,
                    key.getCompressor(),
                    key.getDigest(),
                    UUID.fromString(key.getIdentifier()),
                    cancelled -> {
                      if (cancelled) {
                        out = null;
                        isReset = true;
                      }
                      outClosedFuture.set(null);
                    },
                    this::isComplete,
                    isReset);
            commitOpenState(uniqueOut.delegate(), outClosedFuture);
            return uniqueOut;
          }

          private void commitOpenState(
              CancellableOutputStream out, SettableFuture<Void> closedFuture) {
            // transition the Write to an open state, and modify all internal state required
            // atomically
            // this function must. not. throw.

            this.out = out;
            this.closedFuture = closedFuture;
            // they will likely write to this, so we can no longer assume isReset.
            // might want to subscribe to a write event on the stream
            isReset = false;
            // our cached file committed size is now invalid
            fileCommittedSize = -1;
          }

          @Override
          public ListenableFuture<Long> getFuture() {
            return future;
          }
        };
    write.getFuture().addListener(write::reset, directExecutor());
    return write;
  }

  UniqueWriteOutputStream createUniqueWriteOutput(
      CancellableOutputStream out,
      Compressor.Value compressor,
      Digest digest,
      UUID uuid,
      Consumer<Boolean> onClosed,
      BooleanSupplier isComplete,
      boolean isReset)
      throws IOException {
    if (out == null) {
      out = newOutput(compressor, digest, uuid, isComplete, isReset);
    }
    if (out == null) {
      // duplicate output stream
      out =
          new CancellableOutputStream(nullOutputStream()) {
            @Override
            public long getWritten() {
              return digest.getSizeBytes();
            }

            @Override
            public void cancel() {}

            @Override
            public Path getPath() {
              return null;
            }
          };
    }

    // this stream is uniquely assigned to the consumer, can be closed,
    // and will properly reject any subsequent write activity with an
    // exception. It will not close the underlying stream unless we have
    // reached our digest point (or beyond).
    return new UniqueWriteOutputStream(out, onClosed, digest.getSizeBytes());
  }

  CancellableOutputStream newOutput(
      Compressor.Value compressor,
      Digest digest,
      UUID uuid,
      BooleanSupplier isComplete,
      boolean isReset)
      throws IOException {
    String key = getKey(digest, false);
    final CancellableOutputStream cancellableOut;
    try {
      log.log(Level.FINE, format("getWrite: %s", key));
      cancellableOut =
          putImpl(
              compressor,
              key,
              uuid,
              () -> completeWrite(digest),
              digest.getSizeBytes(),
              /* isExecutable=*/ false,
              () -> invalidateWrite(digest),
              isReset);
    } catch (InterruptedException e) {
      Thread.currentThread().interrupt();
      throw new IOException(e);
    }
    if (cancellableOut == null) {
      decrementReference(key);
      return null;
    }
    return new CancellableOutputStream(cancellableOut) {
      final AtomicBoolean closed = new AtomicBoolean(false);

      @Override
      public void write(int b) throws IOException {
        try {
          super.write(b);
        } catch (ClosedChannelException e) {
          if (!isComplete.getAsBoolean()) {
            throw e;
          }
        }
      }

      @Override
      public void write(byte[] b) throws IOException {
        try {
          super.write(b);
        } catch (ClosedChannelException e) {
          if (!isComplete.getAsBoolean()) {
            throw e;
          }
        }
      }

      @Override
      public void write(byte[] b, int off, int len) throws IOException {
        try {
          super.write(b, off, len);
        } catch (ClosedChannelException e) {
          if (!isComplete.getAsBoolean()) {
            throw e;
          }
        }
      }

      @Override
      public void cancel() throws IOException {
        if (closed.compareAndSet(/* expected=*/ false, /* update=*/ true)) {
          cancellableOut.cancel();
        }
      }

      @Override
      public void close() throws IOException {
        if (closed.compareAndSet(/* expected=*/ false, /* update=*/ true)) {
          try {
            out.close();
            decrementReference(key);
          } catch (IncompleteBlobException e) {
            // ignore
          }
        }
      }

      @Override
      public long getWrittenForClose() {
        return cancellableOut.getWrittenForClose();
      }
    };
  }

  @Override
  public void put(Blob blob) throws InterruptedException {
    put(blob, /* onExpiration=*/ null);
  }

  @Override
  public long maxEntrySize() {
    return maxEntrySizeInBytes;
  }

  private static final class SharedLock implements Lock {
    private final AtomicBoolean locked = new AtomicBoolean(false);

    @Override
    public void lock() {
      for (; ; ) {
        try {
          lockInterruptibly();
          return;
        } catch (InterruptedException e) {
          // ignore
        }
      }
    }

    @Override
    public void lockInterruptibly() throws InterruptedException {
      // attempt to atomically synchronize
      synchronized (locked) {
        while (!locked.compareAndSet(/* expected=*/ false, /* update=*/ true)) {
          locked.wait();
        }
      }
    }

    @SuppressWarnings("NullableProblems")
    @Override
    public Condition newCondition() {
      throw new UnsupportedOperationException();
    }

    @Override
    public boolean tryLock() {
      synchronized (locked) {
        return locked.compareAndSet(false, true);
      }
    }

    @SuppressWarnings("NullableProblems")
    @Override
    public boolean tryLock(long time, TimeUnit unit) {
      throw new UnsupportedOperationException();
    }

    @Override
    public void unlock() {
      if (!locked.compareAndSet(/* expected=*/ true, /* update=*/ false)) {
        throw new IllegalMonitorStateException("the lock was not held");
      }
      synchronized (locked) {
        locked.notify();
      }
    }
  }

  private static final class LockMap {
    private final Map<Path, Lock> mutexes = Maps.newHashMap();

    private synchronized Lock acquire(Path key) {
      Lock mutex = mutexes.get(key);
      if (mutex == null) {
        mutex = new SharedLock();
        mutexes.put(key, mutex);
      }
      return mutex;
    }

    private synchronized void release(Path key) {
      // prevents this lock from being exclusive to other accesses, since it
      // must now be present
      mutexes.remove(key);
    }
  }

  private static final class FileEntryKey {
    private final String key;
    private final long size;
    private final boolean isExecutable;
    private final Digest digest;
    private final boolean legacy; // file is in old format name, should be renamed

    FileEntryKey(String key, long size, boolean isExecutable, Digest digest, boolean legacy) {
      this.key = key;
      this.size = size;
      this.isExecutable = isExecutable;
      this.digest = digest;
      this.legacy = legacy;
    }

    String getKey() {
      return key;
    }

    long getSize() {
      return size;
    }

    boolean getIsExecutable() {
      return isExecutable;
    }

    Digest getDigest() {
      return digest;
    }

    boolean isLegacy() {
      return legacy;
    }
  }

  public void initializeRootDirectory() throws IOException {
    for (Path dir : entryPathStrategy) {
      Files.createDirectories(dir);
    }
    fileStore = Files.getFileStore(root);
  }

  public StartupCacheResults start(boolean skipLoad) throws IOException, InterruptedException {
    return start(newDirectExecutorService(), skipLoad);
  }

  public StartupCacheResults start(ExecutorService removeDirectoryService, boolean skipLoad)
      throws IOException, InterruptedException {
    return start(onPut, removeDirectoryService, skipLoad);
  }

  /**
   * initialize the cache for persistent storage and inject any consistent entries which already
   * exist under the root into the storage map. This call will create the root if it does not exist,
   * and will scale in cost with the number of files already present.
   */
  public StartupCacheResults start(
      Consumer<Digest> onStartPut, ExecutorService removeDirectoryService, boolean skipLoad)
      throws IOException, InterruptedException {
    CasFallbackDelegate.start(delegate, onStartPut, removeDirectoryService, delegateSkipLoad);

    log.log(Level.INFO, "Initializing cache at: " + root);
    Instant startTime = Instant.now();

    CacheLoadResults loadResults = new CacheLoadResults();
    loadResults.loadSkipped = skipLoad;

    // Load the cache
    if (!skipLoad) {
      initializeRootDirectory();
      loadResults = loadCache(onStartPut, removeDirectoryService);
    } else {
      // Skip loading the cache and ensure it is empty
      Directories.remove(root, removeDirectoryService);
      initializeRootDirectory();
    }

    log.log(Level.INFO, "Creating Index");
    directoriesIndex.start();
    log.log(Level.INFO, "Index Created");

    // Calculate Startup time
    Instant endTime = Instant.now();
    Duration startupTime = Duration.between(startTime, endTime);
    log.log(Level.INFO, "Startup Time: " + startupTime.getSeconds() + "s");

    // Start metrics collection thread
    prometheusMetricsThread =
        new Thread(
            () -> {
              while (!Thread.currentThread().isInterrupted()) {
                try {
                  casSizeMetric.set(size());
                  casEntryCountMetric.set(entryCount());
                  TimeUnit.MINUTES.sleep(5);
                } catch (InterruptedException e) {
                  Thread.currentThread().interrupt();
                  break;
                } catch (Exception e) {
                  log.log(Level.SEVERE, "Could not update CasFileCache metrics", e);
                }
              }
            },
            "Prometheus CAS Metrics Collector");
    prometheusMetricsThread.start();

    // return information about the cache startup.
    StartupCacheResults startupResults = new StartupCacheResults();
    startupResults.cacheDirectory = root;
    startupResults.load = loadResults;
    startupResults.startupTime = startupTime;
    return startupResults;
  }

  private CacheLoadResults loadCache(
      Consumer<Digest> onStartPut, ExecutorService removeDirectoryService)
      throws IOException, InterruptedException {
    CacheLoadResults results = new CacheLoadResults();

    // Phase 1: Scan
    // build scan cache results by analyzing each file on the root.
    results.scan = scanRoot(onStartPut);
    logCacheScanResults(results.scan);
    deleteInvalidFileContent(results.scan.deleteFiles, removeDirectoryService);

    // Phase 2: Compute
    // recursively construct all directory structures.
    results.invalidDirectories = computeDirectories(results.scan);
    logComputeDirectoriesResults(results.invalidDirectories);
    deleteInvalidFileContent(results.invalidDirectories, removeDirectoryService);

    return results;
  }

  private void deleteInvalidFileContent(List<Path> files, ExecutorService removeDirectoryService) {
    try {
      for (Path path : files) {
        if (Files.isDirectory(path)) {
          Directories.remove(path, removeDirectoryService);
        } else {
          Files.delete(path);
        }
      }
    } catch (Exception e) {
      log.log(Level.SEVERE, "failure to delete CAS content: ", e);
    }
  }
  
  private static int deriveCoreCount(){
    
    SystemInfo systemInfo = new SystemInfo();
    HardwareAbstractionLayer hardwareAbstractionLayer = systemInfo.getHardware();
    CentralProcessor centralProcessor = hardwareAbstractionLayer.getProcessor();
    return centralProcessor.getLogicalProcessorCount();
  }

  @SuppressWarnings("unchecked")
  private void logCacheScanResults(CacheScanResults cacheScanResults) {
    JSONObject obj = new JSONObject();
    obj.put("dirs", cacheScanResults.computeDirs.size());
    obj.put("keys", cacheScanResults.fileKeys.size());
    obj.put("delete", cacheScanResults.deleteFiles.size());
    log.log(Level.INFO, obj.toString());
  }

  @SuppressWarnings("unchecked")
  private void logComputeDirectoriesResults(List<Path> invalidDirectories) {
    JSONObject obj = new JSONObject();
    obj.put("invalid dirs", invalidDirectories.size());
    log.log(Level.INFO, obj.toString());
  }

  private CacheScanResults scanRoot(Consumer<Digest> onStartPut)
      throws IOException, InterruptedException {
    // create thread pool
<<<<<<< HEAD
    int nThreads = deriveCoreCount();
=======
    int nThreads = SystemProcessors.get();
>>>>>>> 1edbd6dc
    String threadNameFormat = "scan-cache-pool-%d";
    ExecutorService pool =
        Executors.newFixedThreadPool(
            nThreads, new ThreadFactoryBuilder().setNameFormat(threadNameFormat).build());

    // collect keys from cache root.
    ImmutableList.Builder<Path> computeDirsBuilder = new ImmutableList.Builder<>();
    ImmutableList.Builder<Path> deleteFilesBuilder = new ImmutableList.Builder<>();
    ImmutableMap.Builder<Object, Entry> fileKeysBuilder = new ImmutableMap.Builder<>();

    // TODO invalidate mismatched hash prefix
    Iterable<Path> files = ImmutableList.of();
    for (Path path : entryPathStrategy) {
      files = Iterables.concat(files, listDir(path));
    }

    for (Path branchDir : entryPathStrategy.branchDirectories()) {
      boolean isRoot = branchDir == root;
      for (Path file : listDir(branchDir)) {
        // allow migration for digest-y names
        String name = file.getFileName().toString();
        if (!(isRoot && name.equals(directoriesIndexDbName)) && !name.matches("[0-9a-f]{2}")) {
          deleteFilesBuilder.add(file);
        }
      }
    }

    for (Path file : files) {
      pool.execute(
          () -> {
            try {
              processRootFile(
                  onStartPut, file, computeDirsBuilder, deleteFilesBuilder, fileKeysBuilder);
            } catch (Exception e) {
              log.log(Level.SEVERE, "error reading file " + file.toString(), e);
            }
          });
    }

    joinThreads(pool, "Scanning Cache Root...");

    // log information from scanning cache root.
    CacheScanResults cacheScanResults = new CacheScanResults();
    cacheScanResults.computeDirs = computeDirsBuilder.build();
    cacheScanResults.deleteFiles = deleteFilesBuilder.build();
    cacheScanResults.fileKeys = fileKeysBuilder.build();

    return cacheScanResults;
  }

  @SuppressWarnings("SynchronizationOnLocalVariableOrMethodParameter")
  private void processRootFile(
      Consumer<Digest> onStartPut,
      Path file,
      ImmutableList.Builder<Path> computeDirs,
      ImmutableList.Builder<Path> deleteFiles,
      ImmutableMap.Builder<Object, Entry> fileKeys)
      throws IOException {
    String basename = file.getFileName().toString();

    FileStatus stat = stat(file, false, fileStore);

    // mark directory for later key compute
    if (file.toString().endsWith("_dir")) {
      if (stat.isDirectory()) {
        synchronized (computeDirs) {
          computeDirs.add(file);
        }
      } else {
        synchronized (deleteFiles) {
          deleteFiles.add(file);
        }
      }
    } else if (stat.isDirectory()) {
      synchronized (deleteFiles) {
        deleteFiles.add(file);
      }
    } else {
      // if cas is full or entry is oversized or empty, mark file for later deletion.
      long size = stat.getSize();
      if (sizeInBytes + size > maxSizeInBytes || size > maxEntrySizeInBytes || size == 0) {
        synchronized (deleteFiles) {
          deleteFiles.add(file);
        }
      } else {
        // get the key entry from the file name.
        FileEntryKey fileEntryKey = parseFileEntryKey(basename, stat.getSize());

        // if key entry file name cannot be parsed, mark file for later deletion.
        if (fileEntryKey == null || stat.isReadOnlyExecutable() != fileEntryKey.getIsExecutable()) {
          synchronized (deleteFiles) {
            deleteFiles.add(file);
          }
        } else {
          String key = fileEntryKey.getKey();
          Path keyPath = getPath(key);
          // remove/refactor when #677 is closed
          if (fileEntryKey.isLegacy()) {
            Files.move(file, keyPath);
          }
          // populate key it is not currently stored.
          Entry e = new Entry(key, size, Deadline.after(10, SECONDS));
          Object fileKey = getFileKey(keyPath, stat);
          synchronized (fileKeys) {
            fileKeys.put(fileKey, e);
          }
          storage.put(e.key, e);
          onStartPut.accept(fileEntryKey.getDigest());
          synchronized (this) {
            if (e.decrementReference(header)) {
              unreferencedEntryCount++;
            }
          }
          sizeInBytes += size;
        }
      }
    }
  }

  @SuppressWarnings("ConstantConditions")
  private List<Path> computeDirectories(CacheScanResults cacheScanResults)
      throws InterruptedException {
    // create thread pool
<<<<<<< HEAD
    int nThreads = deriveCoreCount();
=======
    int nThreads = SystemProcessors.get();
>>>>>>> 1edbd6dc
    String threadNameFormat = "compute-cache-pool-%d";
    ExecutorService pool =
        Executors.newFixedThreadPool(
            nThreads, new ThreadFactoryBuilder().setNameFormat(threadNameFormat).build());

    ImmutableList.Builder<Path> invalidDirectories = new ImmutableList.Builder<>();

    for (Path path : cacheScanResults.computeDirs) {
      pool.execute(
          () -> {
            try {
              ImmutableList.Builder<String> inputsBuilder = ImmutableList.builder();

              List<NamedFileKey> sortedDirent = listDirentSorted(path, fileStore);

              Directory directory =
                  computeDirectory(path, sortedDirent, cacheScanResults.fileKeys, inputsBuilder);

              Digest digest = directory == null ? null : digestUtil.compute(directory);

              // apply legacy rename if possible
              // Remove on major release or when #677 is closed
              Path dirPath = path;
              String basename = path.getFileName().toString();
              if (basename.equals(digest.getHash() + "_" + digest.getSizeBytes() + "_dir")) {
                dirPath = getDirectoryPath(digest);
                if (Files.exists(dirPath)) {
                  // destroy this directory if the destination already exists
                  digest = null;
                } else {
                  Files.move(path, dirPath);
                }
              }
              // end legacy support, drop modified dirPath

              if (digest != null && getDirectoryPath(digest).equals(dirPath)) {
                DirectoryEntry e = new DirectoryEntry(directory, Deadline.after(10, SECONDS));
                directoriesIndex.put(digest, inputsBuilder.build());
                directoryStorage.put(digest, e);
              } else {
                synchronized (invalidDirectories) {
                  invalidDirectories.add(dirPath);
                }
              }
            } catch (Exception e) {
              log.log(Level.SEVERE, "error processing directory " + path.toString(), e);
            }
          });
    }

    joinThreads(pool, "Populating Directories...");

    return invalidDirectories.build();
  }

  private Directory computeDirectory(
      Path path,
      List<NamedFileKey> sortedDirent,
      Map<Object, Entry> fileKeys,
      ImmutableList.Builder<String> inputsBuilder)
      throws IOException {
    Directory.Builder b = Directory.newBuilder();

    for (NamedFileKey dirent : sortedDirent) {
      String name = dirent.getName();
      Path entryPath = path.resolve(name);
      if (dirent.getFileStatus().isSymbolicLink()) {
        b.addSymlinksBuilder()
            .setName(name)
            .setTarget(Files.readSymbolicLink(entryPath).toString());
        // TODO symlink properties
      } else {
        Entry e = fileKeys.get(dirent.getFileKey());

        // decide if file is a directory or empty/non-empty file
        boolean isDirectory = dirent.getFileStatus().isDirectory();
        boolean isEmptyFile = false;
        if (e == null && !isDirectory) {
          if (dirent.getFileStatus().getSize() == 0) {
            isEmptyFile = true;
          } else {
            // no entry, not a directory, will NPE
            b.addFilesBuilder().setName(name + "-MISSING");
            // continue here to hopefully result in invalid directory
            break;
          }
        }

        // directory
        if (isDirectory) {
          List<NamedFileKey> childDirent = listDirentSorted(entryPath, fileStore);
          Directory dir = computeDirectory(entryPath, childDirent, fileKeys, inputsBuilder);
          b.addDirectoriesBuilder().setName(name).setDigest(digestUtil.compute(dir));
        } else if (isEmptyFile) {
          // empty file
          boolean isExecutable = isReadOnlyExecutable(entryPath, fileStore);
          b.addFilesBuilder()
              .setName(name)
              .setDigest(digestUtil.empty())
              .setIsExecutable(isExecutable);
        } else {
          // non-empty file
          inputsBuilder.add(e.key);
          Digest digest = CASFileCache.keyToDigest(e.key, e.size, digestUtil);
          boolean isExecutable = e.key.endsWith("_exec");
          b.addFilesBuilder().setName(name).setDigest(digest).setIsExecutable(isExecutable);
        }
      }
    }

    return b.build();
  }

  @SuppressWarnings("ResultOfMethodCallIgnored")
  private void joinThreads(ExecutorService pool, String message) throws InterruptedException {
    pool.shutdown();
    while (!pool.isTerminated()) {
      log.log(Level.INFO, message);
      pool.awaitTermination(1, TimeUnit.MINUTES);
    }
  }

  private static String digestFilename(Digest digest) {
    return digest.getHash();
  }

  public static String getFileName(Digest digest, boolean isExecutable) {
    return digestFilename(digest) + (isExecutable ? "_exec" : "");
  }

  public String getKey(Digest digest, boolean isExecutable) {
    return getFileName(digest, isExecutable);
  }

  private synchronized void decrementReference(String inputFile) throws IOException {
    decrementReferencesSynchronized(ImmutableList.of(inputFile), ImmutableList.of());
  }

  public synchronized void decrementReferences(
      Iterable<String> inputFiles, Iterable<Digest> inputDirectories)
      throws IOException, InterruptedException {
    try {
      decrementReferencesSynchronized(inputFiles, inputDirectories);
    } catch (ClosedByInterruptException e) {
      InterruptedException intEx = new InterruptedException();
      intEx.addSuppressed(e);
      throw intEx;
    }
  }

  @SuppressWarnings("NonAtomicOperationOnVolatileField")
  private int decrementInputReferences(Iterable<String> inputFiles) {
    int entriesDereferenced = 0;
    for (String input : inputFiles) {
      checkNotNull(input);
      Entry e = storage.get(input);
      if (e == null) {
        throw new IllegalStateException(input + " has been removed with references");
      }
      if (!e.key.equals(input)) {
        throw new RuntimeException("ERROR: entry retrieved: " + e.key + " != " + input);
      }
      if (e.decrementReference(header)) {
        entriesDereferenced++;
        unreferencedEntryCount++;
      }
    }
    return entriesDereferenced;
  }

  @GuardedBy("this")
  private void decrementReferencesSynchronized(
      Iterable<String> inputFiles, Iterable<Digest> inputDirectories) throws IOException {
    // decrement references and notify if any dropped to 0
    // insert after the last 0-reference count entry in list
    int entriesDereferenced = decrementInputReferences(inputFiles);
    for (Digest inputDirectory : inputDirectories) {
      DirectoryEntry dirEntry = directoryStorage.get(inputDirectory);
      if (dirEntry == null) {
        throw new IllegalStateException(
            "inputDirectory "
                + DigestUtil.toString(inputDirectory)
                + " is not in directoryStorage");
      }
      entriesDereferenced +=
          decrementInputReferences(directoriesIndex.directoryEntries(inputDirectory));
    }
    if (entriesDereferenced > 0) {
      notify();
    }
  }

  public Path getRoot() {
    return root;
  }

  public Path getPath(String filename) {
    return entryPathStrategy.getPath(filename);
  }

  private synchronized void dischargeAndNotify(long size) {
    discharge(size);
    notify();
  }

  @GuardedBy("this")
  private void discharge(long size) {
    sizeInBytes -= size;
    removedEntryCount++;
    removedEntrySize += size;
  }

  @GuardedBy("this")
  private void unlinkEntry(Entry entry) throws IOException {
    try {
      dischargeEntry(entry, expireService);
    } catch (Exception e) {
      throw new IOException(e);
    }
    // technically we should attempt to remove the file here,
    // but we're only called in contexts where it doesn't exist...
  }

  @VisibleForTesting
  public Path getDirectoryPath(Digest digest) {
    return getPath(digestFilename(digest) + "_dir");
  }

  @GuardedBy("this")
  private Entry waitForLastUnreferencedEntry(long blobSizeInBytes) throws InterruptedException {
    while (header.after == header) {
      int references = 0;
      int keys = 0;
      int min = -1;
      int max = 0;
      String minkey = null;
      String maxkey = null;
      log.log(
          Level.INFO,
          format(
              "CASFileCache::expireEntry(%d) header(%s): { after: %s, before: %s }",
              blobSizeInBytes,
              header.hashCode(),
              header.after.hashCode(),
              header.before.hashCode()));
      // this should be incorporated in the listenable future construction...
      for (Map.Entry<String, Entry> pe : storage.entrySet()) {
        String key = pe.getKey();
        Entry e = pe.getValue();
        if (e.referenceCount > max) {
          max = e.referenceCount;
          maxkey = key;
        }
        if (min == -1 || e.referenceCount < min) {
          min = e.referenceCount;
          minkey = key;
        }
        if (e.referenceCount == 0) {
          log.log(
              Level.INFO,
              format(
                  "CASFileCache::expireEntry(%d) unreferenced entry(%s): { after: %s, before: %s }",
                  blobSizeInBytes,
                  e.hashCode(),
                  e.after == null ? null : e.after.hashCode(),
                  e.before == null ? null : e.before.hashCode()));
        }
        references += e.referenceCount;
        keys++;
      }
      if (keys == 0) {
        throw new IllegalStateException(
            "CASFileCache::expireEntry("
                + blobSizeInBytes
                + ") there are no keys to wait for expiration on");
      }
      log.log(
          Level.INFO,
          format(
              "CASFileCache::expireEntry(%d) unreferenced list is empty, %d bytes, %d keys with %d references, min(%d, %s), max(%d, %s)",
              blobSizeInBytes, sizeInBytes, keys, references, min, minkey, max, maxkey));
      wait();
      if (sizeInBytes <= maxSizeInBytes) {
        return null;
      }
    }
    return header.after;
  }

  @SuppressWarnings("NonAtomicOperationOnVolatileField")
  @GuardedBy("this")
  List<ListenableFuture<Void>> unlinkAndExpireDirectories(Entry entry, ExecutorService service) {
    ImmutableList.Builder<ListenableFuture<Void>> builder = ImmutableList.builder();
    Iterable<Digest> containingDirectories;
    try {
      containingDirectories = directoriesIndex.removeEntry(entry.key);
    } catch (Exception e) {
      log.log(Level.SEVERE, format("error removing entry %s from directoriesIndex", entry.key), e);
      containingDirectories = ImmutableList.of();
    }
    for (Digest containingDirectory : containingDirectories) {
      builder.add(expireDirectory(containingDirectory, service));
    }
    entry.unlink();
    unreferencedEntryCount--;
    if (entry.referenceCount != 0) {
      log.log(Level.SEVERE, "removed referenced entry " + entry.key);
    }
    return builder.build();
  }

  @GuardedBy("this")
  private ListenableFuture<Entry> dischargeEntryFuture(Entry entry, ExecutorService service) {
    List<ListenableFuture<Void>> directoryExpirationFutures =
        unlinkAndExpireDirectories(entry, service);
    discharge(entry.size);
    return whenAllComplete(directoryExpirationFutures)
        .call(
            () -> {
              Exception expirationException = null;
              for (ListenableFuture<Void> directoryExpirationFuture : directoryExpirationFutures) {
                try {
                  directoryExpirationFuture.get();
                } catch (ExecutionException e) {
                  Throwable cause = e.getCause();
                  if (cause instanceof Exception) {
                    expirationException = (Exception) cause;
                  } else {
                    log.log(
                        Level.SEVERE,
                        "undeferrable exception during discharge of " + entry.key,
                        cause);
                    // errors and the like, avoid any deferrals
                    Throwables.throwIfUnchecked(cause);
                    throw new RuntimeException(cause);
                  }
                } catch (InterruptedException e) {
                  // unlikely, all futures must be complete
                }
              }
              if (expirationException != null) {
                throw expirationException;
              }
              return entry;
            },
            service);
  }

  @GuardedBy("this")
  private void dischargeEntry(Entry entry, ExecutorService service) throws Exception {
    Exception expirationException = null;
    for (ListenableFuture<Void> directoryExpirationFuture :
        unlinkAndExpireDirectories(entry, service)) {
      do {
        try {
          directoryExpirationFuture.get();
        } catch (ExecutionException e) {
          Throwable cause = e.getCause();
          if (cause instanceof Exception) {
            expirationException = (Exception) cause;
          } else {
            log.log(Level.SEVERE, "undeferrable exception during discharge of " + entry.key, cause);
            // errors and the like, avoid any deferrals
            Throwables.throwIfUnchecked(cause);
            throw new RuntimeException(cause);
          }
        } catch (InterruptedException e) {
          // FIXME add some suppression
          expirationException = e;
        }
      } while (!directoryExpirationFuture.isDone());
    }
    // only discharge after all the directories are gone, or their removal failed
    discharge(entry.size);
    if (expirationException != null) {
      throw expirationException;
    }
  }

  // clears the interrupted status
  private static boolean causedByInterrupted(Exception e) {
    return Thread.interrupted()
        || e.getCause() instanceof InterruptedException
        || e instanceof ClosedByInterruptException;
  }

  @SuppressWarnings("NonAtomicOperationOnVolatileField")
  @GuardedBy("this")
  private ListenableFuture<Entry> expireEntry(long blobSizeInBytes, ExecutorService service)
      throws IOException, InterruptedException {
    for (Entry e = waitForLastUnreferencedEntry(blobSizeInBytes);
        e != null;
        e = waitForLastUnreferencedEntry(blobSizeInBytes)) {
      if (e.referenceCount != 0) {
        throw new IllegalStateException(
            "ERROR: Reference counts lru ordering has not been maintained correctly, attempting to expire referenced (or negatively counted) content "
                + e.key
                + " with "
                + e.referenceCount
                + " references");
      }
      boolean interrupted = false;
      try {
        expireEntryFallback(e);
      } catch (IOException ioEx) {
        interrupted = causedByInterrupted(ioEx);
      }
      Entry removedEntry = storage.remove(e.key);
      // reference compare on purpose
      if (removedEntry == e) {
        ListenableFuture<Entry> entryFuture = dischargeEntryFuture(e, service);
        if (interrupted) {
          Thread.currentThread().interrupt();
        }
        return entryFuture;
      }
      if (removedEntry == null) {
        log.log(Level.SEVERE, format("entry %s was already removed during expiration", e.key));
        if (e.isLinked()) {
          log.log(Level.SEVERE, format("removing spuriously non-existent entry %s", e.key));
          e.unlink();
          unreferencedEntryCount--;
        } else {
          log.log(
              Level.SEVERE,
              format(
                  "spuriously non-existent entry %s was somehow unlinked, should not appear again",
                  e.key));
        }
      } else {
        log.log(
            Level.SEVERE,
            "removed entry %s did not match last unreferenced entry, restoring it",
            e.key);
        storage.put(e.key, removedEntry);
      }
      // possibly delegated, but no removal, if we're interrupted, abort loop
      if (interrupted || Thread.currentThread().isInterrupted()) {
        throw new InterruptedException();
      }
    }
    return null;
  }

  @GuardedBy("this")
  private ListenableFuture<Void> expireDirectory(Digest digest, ExecutorService service) {
    DirectoryEntry e = directoryStorage.remove(digest);
    if (e == null) {
      log.log(
          Level.SEVERE,
          format("CASFileCache::expireDirectory(%s) does not exist", DigestUtil.toString(digest)));
      return immediateFuture(null);
    }

    return Directories.remove(getDirectoryPath(digest), service);
  }

  @SuppressWarnings("ConstantConditions")
  private void putDirectoryFiles(
      Iterable<FileNode> files,
      Iterable<SymlinkNode> symlinks,
      Path path,
      ImmutableList.Builder<String> inputsBuilder,
      ImmutableList.Builder<ListenableFuture<Path>> putFutures,
      ExecutorService service) {
    for (FileNode fileNode : files) {
      Path filePath = path.resolve(fileNode.getName());
      final ListenableFuture<Path> putFuture;
      if (fileNode.getDigest().getSizeBytes() != 0) {
        String key = getKey(fileNode.getDigest(), fileNode.getIsExecutable());
        putFuture =
            transformAsync(
                put(fileNode.getDigest(), fileNode.getIsExecutable(), service),
                (cacheFilePath) -> {
                  linkCachedFile(filePath, cacheFilePath);
                  // we saw null entries in the built immutable list without synchronization
                  synchronized (inputsBuilder) {
                    inputsBuilder.add(key);
                  }
                  return immediateFuture(cacheFilePath);
                },
                service);
      } else {
        putFuture =
            listeningDecorator(service)
                .submit(
                    () -> {
                      Files.createFile(filePath);
                      setReadOnlyPerms(filePath, fileNode.getIsExecutable(), fileStore);
                      return filePath;
                    });
      }
      putFutures.add(putFuture);
    }
    for (SymlinkNode symlinkNode : symlinks) {
      Path symlinkPath = path.resolve(symlinkNode.getName());
      putFutures.add(
          listeningDecorator(service)
              .submit(
                  () -> {
                    Path relativeTargetPath = root.getFileSystem().getPath(symlinkNode.getTarget());
                    checkState(!relativeTargetPath.isAbsolute());
                    Files.createSymbolicLink(symlinkPath, relativeTargetPath);
                    return symlinkPath;
                  }));
    }
  }

  private void linkCachedFile(Path filePath, Path cacheFilePath) throws IOException {
    // = Hardlink Limitations =
    // Creating hardlinks is fast and saves space within the CAS.
    // However, some filesystems such as ext4 have a total hardlink limit of 65k for individual
    // files. Hitting this limit is easier than you think because the hardlinking occurs across
    // actions.  A recommended filesystem to back the CAS is XFS, due to its high link counts limits
    // per inode. If you are using a filesystem with low hardlink limits, this call will likely fail
    // with 'Too many links...`.

    try {
      Files.createLink(filePath, cacheFilePath);
    } catch (IOException e) {
      // propagate the exception if we do not want to perform the fallback strategy.
      // The client should expect a failed action with an explanation of 'Too many links...`.
      if (!execRootFallback) {
        throw e;
      }

      // = Fallback Strategy =
      // Buildfarm provides a configuration fallback that copies files in the event
      // that hardlinking fails.  If you are copying files more often than hardlinking,
      // you're performance may degrade significantly.  Therefore we provide a metric
      // signal to allow detection of this fallback.
      Files.copy(cacheFilePath, filePath, StandardCopyOption.REPLACE_EXISTING);
      casCopyFallbackMetric.inc();

      // TODO: A more optimal strategy would be to provide additional inodes
      // (i.e. one backing file for a 65k or smaller link count) as a strategy,
      // with pools of the same hash getting replicated.
    }
  }

  private void fetchDirectory(
      Path rootPath,
      Digest digest,
      Map<Digest, Directory> directoriesIndex,
      ImmutableList.Builder<String> inputsBuilder,
      ImmutableList.Builder<ListenableFuture<Path>> putFutures,
      ExecutorService service)
      throws IOException, InterruptedException {
    Stack<Map.Entry<Path, Directory>> stack = new Stack<>();
    stack.push(
        new AbstractMap.SimpleEntry<>(
            rootPath, getDirectoryFromDigest(directoriesIndex, rootPath, digest)));
    while (!stack.isEmpty()) {
      Map.Entry<Path, Directory> pathDirectoryPair = stack.pop();
      Path path = pathDirectoryPair.getKey();
      Directory directory = pathDirectoryPair.getValue();

      removeFilePath(path);
      Files.createDirectory(path);
      putDirectoryFiles(
          directory.getFilesList(),
          directory.getSymlinksList(),
          path,
          inputsBuilder,
          putFutures,
          service);
      for (DirectoryNode directoryNode : directory.getDirectoriesList()) {
        Path subPath = path.resolve(directoryNode.getName());
        stack.push(
            new AbstractMap.SimpleEntry<>(
                subPath,
                getDirectoryFromDigest(directoriesIndex, subPath, directoryNode.getDigest())));
      }
    }
  }

  private void removeFilePath(Path path) throws IOException {
    if (Files.exists(path)) {
      if (Files.isDirectory(path)) {
        log.log(Level.FINE, "removing existing directory " + path + " for fetch");
        Directories.remove(path);
      } else {
        Files.delete(path);
      }
    }
  }

  private Directory getDirectoryFromDigest(
      Map<Digest, Directory> directoriesIndex, Path path, Digest digest) throws IOException {
    Directory directory;
    if (digest.getSizeBytes() == 0) {
      directory = Directory.getDefaultInstance();
    } else {
      directory = directoriesIndex.get(digest);
    }
    if (directory == null) {
      throw new IOException(
          format("directory not found for %s(%s)", path, DigestUtil.toString(digest)));
    }
    return directory;
  }

  public ListenableFuture<Path> putDirectory(
      Digest digest, Map<Digest, Directory> directoriesIndex, ExecutorService service) {
    Path path = getDirectoryPath(digest);
    Lock l = locks.acquire(path);
    log.log(Level.FINE, format("locking directory %s", path.getFileName()));
    try {
      l.lockInterruptibly();
    } catch (InterruptedException e) {
      Thread.currentThread().interrupt();
      return immediateFailedFuture(e);
    }
    log.log(Level.FINE, format("locked directory %s", path.getFileName()));
    ListenableFuture<Path> putFuture;
    try {
      putFuture = putDirectorySynchronized(path, digest, directoriesIndex, service);
    } catch (IOException e) {
      putFuture = immediateFailedFuture(e);
    }
    putFuture.addListener(
        () -> {
          l.unlock();
          log.log(Level.FINE, format("directory %s has been unlocked", path.getFileName()));
        },
        service);
    return putFuture;
  }

  private boolean directoryExists(
      Path path, Directory directory, Map<Digest, Directory> directoriesIndex) {
    if (!Files.exists(path)) {
      log.log(Level.SEVERE, format("directory path %s does not exist", path));
      return false;
    }
    for (FileNode fileNode : directory.getFilesList()) {
      Path filePath = path.resolve(fileNode.getName());
      if (!Files.exists(filePath)) {
        log.log(Level.SEVERE, format("directory file entry %s does not exist", filePath));
        return false;
      }
      // additional stat check to ensure that the cache entry exists for hard link inode match?
    }
    for (DirectoryNode directoryNode : directory.getDirectoriesList()) {
      if (!directoryExists(
          path.resolve(directoryNode.getName()),
          directoriesIndex.get(directoryNode.getDigest()),
          directoriesIndex)) {
        return false;
      }
    }
    return true;
  }

  private boolean directoryEntryExists(
      Path path, DirectoryEntry dirEntry, Map<Digest, Directory> directoriesIndex) {
    if (!dirEntry.existsDeadline.isExpired()) {
      return true;
    }

    if (directoryExists(path, dirEntry.directory, directoriesIndex)) {
      dirEntry.existsDeadline = Deadline.after(10, SECONDS);
      return true;
    }
    return false;
  }

  static class PutDirectoryException extends IOException {
    private final Path path;
    private final Digest digest;
    private final List<Throwable> exceptions;

    PutDirectoryException(Path path, Digest digest, List<Throwable> exceptions) {
      super(String.format("%s: %d exceptions", path, exceptions.size()));
      this.path = path;
      this.digest = digest;
      this.exceptions = exceptions;
      for (Throwable exception : exceptions) {
        addSuppressed(exception);
      }
    }

    Path getPath() {
      return path;
    }

    Digest getDigest() {
      return digest;
    }

    List<Throwable> getExceptions() {
      return exceptions;
    }
  }

  @SuppressWarnings("ConstantConditions")
  private ListenableFuture<Path> putDirectorySynchronized(
      Path path, Digest digest, Map<Digest, Directory> directoriesByDigest, ExecutorService service)
      throws IOException {
    log.log(Level.FINE, format("directory %s has been locked", path.getFileName()));
    ListenableFuture<Void> expireFuture;
    synchronized (this) {
      DirectoryEntry e = directoryStorage.get(digest);
      if (e == null) {
        expireFuture = immediateFuture(null);
      } else {
        ImmutableList.Builder<String> inputsBuilder = ImmutableList.builder();
        for (String input : directoriesIndex.directoryEntries(digest)) {
          Entry fileEntry = storage.get(input);
          if (fileEntry == null) {
            log.log(
                Level.SEVERE,
                format(
                    "CASFileCache::putDirectory(%s) exists, but input %s does not, purging it with fire and resorting to fetch",
                    DigestUtil.toString(digest), input));
            e = null;
            break;
          }
          if (fileEntry.incrementReference()) {
            unreferencedEntryCount--;
          }
          checkNotNull(input);
          inputsBuilder.add(input);
        }

        if (e != null) {
          log.log(Level.FINE, format("found existing entry for %s", path.getFileName()));
          if (directoryEntryExists(path, e, directoriesByDigest)) {
            return immediateFuture(path);
          }
          log.log(
              Level.SEVERE,
              format(
                  "directory %s does not exist in cache, purging it with fire and resorting to fetch",
                  path.getFileName()));
        }

        decrementReferencesSynchronized(inputsBuilder.build(), ImmutableList.of());
        expireFuture = expireDirectory(digest, service);
        log.log(Level.FINE, format("expiring existing entry for %s", path.getFileName()));
      }
    }

    ListenableFuture<Void> deindexFuture =
        transformAsync(
            expireFuture,
            result -> {
              try {
                directoriesIndex.remove(digest);
              } catch (IOException e) {
                return immediateFailedFuture(e);
              }
              return immediateFuture(null);
            },
            service);

    ImmutableList.Builder<String> inputsBuilder = ImmutableList.builder();
    ListenableFuture<Void> fetchFuture =
        transformAsync(
            deindexFuture,
            result -> {
              log.log(Level.FINE, format("expiry complete, fetching %s", path.getFileName()));
              ImmutableList.Builder<ListenableFuture<Path>> putFuturesBuilder =
                  ImmutableList.builder();
              fetchDirectory(
                  path, digest, directoriesByDigest, inputsBuilder, putFuturesBuilder, service);
              ImmutableList<ListenableFuture<Path>> putFutures = putFuturesBuilder.build();

              // is this better suited for whenAllComplete?

              return transformAsync(
                  successfulAsList(putFutures),
                  paths -> {
                    ImmutableList.Builder<Throwable> failures = ImmutableList.builder();
                    boolean failed = false;
                    for (int i = 0; i < paths.size(); i++) {
                      Path putPath = paths.get(i);
                      if (putPath == null) {
                        failed = true;
                        try {
                          putFutures.get(i).get();
                          // should never get here
                        } catch (Throwable t) {
                          failures.add(t);
                        }
                      }
                    }
                    if (failed) {
                      return immediateFailedFuture(
                          new PutDirectoryException(path, digest, failures.build()));
                    }
                    return immediateFuture(null);
                  },
                  service);
            },
            service);

    ListenableFuture<Void> chmodAndIndexFuture =
        transformAsync(
            fetchFuture,
            (result) -> {
              try {
                disableAllWriteAccess(path);
              } catch (IOException e) {
                log.log(Level.SEVERE, "error while disabling write permissions on " + path, e);
                return immediateFailedFuture(e);
              }
              try {
                directoriesIndex.put(digest, inputsBuilder.build());
              } catch (IOException e) {
                log.log(Level.SEVERE, "error while indexing " + path, e);
                return immediateFailedFuture(e);
              }
              return immediateFuture(null);
            },
            service);

    ListenableFuture<Void> rollbackFuture =
        catchingAsync(
            chmodAndIndexFuture,
            Throwable.class,
            e -> {
              ImmutableList<String> inputs = inputsBuilder.build();
              directoriesIndex.remove(digest);
              synchronized (this) {
                try {
                  decrementReferencesSynchronized(inputs, ImmutableList.of());
                } catch (IOException ioEx) {
                  e.addSuppressed(ioEx);
                }
              }
              try {
                log.log(Level.FINE, "removing directory to roll back " + path);
                Directories.remove(path);
              } catch (IOException removeException) {
                log.log(
                    Level.SEVERE,
                    "error during directory removal after fetch failure of " + path,
                    removeException);
                e.addSuppressed(removeException);
              }
              return immediateFailedFuture(e);
            },
            service);

    return transform(
        rollbackFuture,
        (results) -> {
          log.log(Level.FINE, format("directory fetch complete, inserting %s", path.getFileName()));
          DirectoryEntry e =
              new DirectoryEntry(
                  // might want to have this treatment ahead of this
                  digest.getSizeBytes() == 0
                      ? Directory.getDefaultInstance()
                      : directoriesByDigest.get(digest),
                  Deadline.after(10, SECONDS));
          directoryStorage.put(digest, e);
          return path;
        },
        service);
  }

  @VisibleForTesting
  public Path put(Digest digest, boolean isExecutable) throws IOException, InterruptedException {
    checkState(digest.getSizeBytes() > 0, "file entries may not be empty");

    return putAndCopy(digest, isExecutable);
  }

  // This can result in deadlock if called with a direct executor. I'm unsure how to guard
  // against it, until we can get to using a current-download future
  public ListenableFuture<Path> put(Digest digest, boolean isExecutable, Executor executor) {
    checkState(digest.getSizeBytes() > 0, "file entries may not be empty");

    return transformAsync(
        immediateFuture(null),
        (result) -> immediateFuture(putAndCopy(digest, isExecutable)),
        executor);
  }

  @SuppressWarnings("ThrowFromFinallyBlock")
  Path putAndCopy(Digest digest, boolean isExecutable) throws IOException, InterruptedException {
    String key = getKey(digest, isExecutable);
    CancellableOutputStream out =
        putImpl(
            Compressor.Value.IDENTITY, // first place to try internal compression
            key,
            UUID.randomUUID(),
            () -> completeWrite(digest),
            digest.getSizeBytes(),
            isExecutable,
            () -> invalidateWrite(digest),
            /* isReset=*/ true);
    if (out != null) {
      boolean complete = false;
      try {
        copyExternalInput(digest, out);
        complete = true;
      } finally {
        try {
          log.log(Level.FINE, format("closing output stream for %s", DigestUtil.toString(digest)));
          if (complete) {
            out.close();
          } else {
            out.cancel();
          }
          log.log(Level.FINE, format("output stream closed for %s", DigestUtil.toString(digest)));
        } catch (IOException e) {
          if (Thread.interrupted()) {
            log.log(
                Level.SEVERE,
                format("could not close stream for %s", DigestUtil.toString(digest)),
                e);
            //noinspection deprecation
            Throwables.propagateIfInstanceOf(e.getCause(), InterruptedException.class);
            throw new InterruptedException();
          } else {
            log.log(
                Level.FINE,
                format("failed output stream close for %s", DigestUtil.toString(digest)),
                e);
          }
          throw e;
        }
      }
    }
    return getPath(key);
  }

  private void copyExternalInput(Digest digest, CancellableOutputStream out)
      throws IOException, InterruptedException {
    log.log(Level.FINE, format("downloading %s", DigestUtil.toString(digest)));
    try (InputStream in = newExternalInput(Compressor.Value.IDENTITY, digest)) {
      ByteStreams.copy(in, out);
    } catch (IOException e) {
      out.cancel();
      log.log(
          Level.WARNING,
          format("error downloading %s", DigestUtil.toString(digest)),
          e); // prevent burial by early end of stream during close
      throw e;
    }
    log.log(Level.FINE, format("download of %s complete", DigestUtil.toString(digest)));
  }

  @FunctionalInterface
  private interface IORunnable {
    void run() throws IOException;
  }

  @VisibleForTesting
  abstract static class CancellableOutputStream extends WriteOutputStream {
    CancellableOutputStream(OutputStream out) {
      super(out);
    }

    CancellableOutputStream(WriteOutputStream out) {
      super(out);
    }

    abstract void cancel() throws IOException;

    long getWrittenForClose() {
      return getWritten();
    }
  }

  private static final CancellableOutputStream DUPLICATE_OUTPUT_STREAM =
      new CancellableOutputStream(nullOutputStream()) {
        @Override
        void cancel() {}
      };

  private CancellableOutputStream putImpl(
      Compressor.Value compressor,
      String key,
      UUID writeId,
      Supplier<Boolean> writeWinner,
      long blobSizeInBytes,
      boolean isExecutable,
      Runnable onInsert,
      boolean isReset)
      throws IOException, InterruptedException {
    CancellableOutputStream out =
        putOrReference(
            compressor,
            key,
            writeId,
            writeWinner,
            blobSizeInBytes,
            isExecutable,
            onInsert,
            isReset);
    if (out == DUPLICATE_OUTPUT_STREAM) {
      return null;
    }
    log.log(Level.FINE, format("entry %s is missing, downloading and populating", key));
    return newCancellableOutputStream(out);
  }

  private CancellableOutputStream newCancellableOutputStream(
      CancellableOutputStream cancellableOut) {
    return new CancellableOutputStream(cancellableOut) {
      boolean terminated = false;

      @Override
      public void cancel() throws IOException {
        withSingleTermination(cancellableOut::cancel);
      }

      @Override
      public void close() throws IOException {
        withSingleTermination(cancellableOut::close);
      }

      private void withSingleTermination(IORunnable runnable) throws IOException {
        if (!terminated) {
          try {
            runnable.run();
          } finally {
            terminated = true;
          }
        }
      }

      @Override
      public long getWrittenForClose() {
        return cancellableOut.getWrittenForClose();
      }
    };
  }

  private static final class SkipOutputStream extends FilterOutputStream {
    private long skip;

    SkipOutputStream(OutputStream out, long skip) {
      super(out);
      this.skip = skip;
    }

    @Override
    public void write(int b) throws IOException {
      if (skip > 0) {
        skip--;
      } else {
        super.write(b);
      }
    }

    @Override
    public void write(byte[] b, int off, int len) throws IOException {
      if (skip > 0) {
        int skipLen = (int) Math.min(skip, len);
        skip -= skipLen;
        len -= skipLen;
        off += skipLen;
      }
      if (len > 0) {
        super.write(b, off, len);
      }
    }

    boolean isSkipped() {
      return skip == 0;
    }
  }

  private synchronized boolean referenceIfExists(String key) throws IOException {
    Entry e = storage.get(key);
    if (e == null) {
      return false;
    }

    if (!entryExists(e)) {
      Entry removedEntry = storage.remove(key);
      if (removedEntry != null) {
        unlinkEntry(removedEntry);
      }
      return false;
    }

    if (e.incrementReference()) {
      unreferencedEntryCount--;
    }
    return true;
  }

  private CancellableOutputStream putOrReference(
      Compressor.Value compressor,
      String key,
      UUID writeId,
      Supplier<Boolean> writeWinner,
      long blobSizeInBytes,
      boolean isExecutable,
      Runnable onInsert,
      boolean isReset)
      throws IOException, InterruptedException {
    AtomicBoolean requiresDischarge = new AtomicBoolean(false);
    try {
      CancellableOutputStream out =
          putOrReferenceGuarded(
              compressor,
              key,
              writeId,
              writeWinner,
              blobSizeInBytes,
              isExecutable,
              onInsert,
              requiresDischarge,
              isReset);
      requiresDischarge.set(false); // stream now owns discharge
      return out;
    } finally {
      if (requiresDischarge.get()) {
        dischargeAndNotify(blobSizeInBytes);
      }
    }
  }

  private void deleteExpiredKey(String expiredKey) throws IOException {
    Path path = getPath(expiredKey);
    Files.delete(path);
    if (publishTtlMetric) {
      publishExpirationMetric(path);
    }
  }

  private void publishExpirationMetric(Path path) {
    long currentTime = new Date().getTime();
    long createdTime = path.toFile().lastModified();
    long ttl = currentTime - createdTime;
    casTtl.observe(ttl);
  }

  @SuppressWarnings({"ConstantConditions", "ResultOfMethodCallIgnored"})
  private boolean charge(String key, long blobSizeInBytes, AtomicBoolean requiresDischarge)
      throws IOException, InterruptedException {
    boolean interrupted = false;
    Iterable<ListenableFuture<Digest>> expiredDigestsFutures;
    synchronized (this) {
      if (referenceIfExists(key)) {
        return false;
      }
      sizeInBytes += blobSizeInBytes;
      requiresDischarge.set(true);

      ImmutableList.Builder<ListenableFuture<Digest>> builder = ImmutableList.builder();
      try {
        while (!interrupted && sizeInBytes > maxSizeInBytes) {
          ListenableFuture<Entry> expiredFuture = expireEntry(blobSizeInBytes, expireService);
          interrupted = Thread.interrupted();
          if (expiredFuture != null) {
            builder.add(
                transformAsync(
                    expiredFuture,
                    (expiredEntry) -> {
                      String expiredKey = expiredEntry.key;
                      try {
                        deleteExpiredKey(expiredKey);
                      } catch (NoSuchFileException eNoEnt) {
                        log.log(
                            Level.SEVERE,
                            format(
                                "CASFileCache::putImpl: expired key %s did not exist to delete",
                                expiredKey));
                      }
                      FileEntryKey fileEntryKey = parseFileEntryKey(expiredKey, expiredEntry.size);
                      if (fileEntryKey == null) {
                        log.log(Level.SEVERE, format("error parsing expired key %s", expiredKey));
                      } else if (storage.containsKey(
                          getKey(fileEntryKey.getDigest(), !fileEntryKey.getIsExecutable()))) {
                        return immediateFuture(null);
                      }
                      expiredKeyCounter.inc();
                      log.log(Level.INFO, format("expired key %s", expiredKey));
                      return immediateFuture(fileEntryKey.getDigest());
                    },
                    expireService));
          }
        }
      } catch (InterruptedException e) {
        // clear interrupted flag
        Thread.interrupted();
        interrupted = true;
      }
      expiredDigestsFutures = builder.build();
    }

    ImmutableSet.Builder<Digest> builder = ImmutableSet.builder();
    for (ListenableFuture<Digest> expiredDigestFuture : expiredDigestsFutures) {
      Digest digest = getOrIOException(expiredDigestFuture);
      if (Thread.interrupted()) {
        interrupted = true;
      }
      if (digest != null) {
        builder.add(digest);
      }
    }
    Set<Digest> expiredDigests = builder.build();
    if (!expiredDigests.isEmpty()) {
      onExpire.accept(expiredDigests);
    }
    if (interrupted || Thread.currentThread().isInterrupted()) {
      throw new InterruptedException();
    }
    return true;
  }

  private CancellableOutputStream putOrReferenceGuarded(
      Compressor.Value compressor,
      String key,
      UUID writeId,
      Supplier<Boolean> writeWinner,
      long blobSizeInBytes,
      boolean isExecutable,
      Runnable onInsert,
      AtomicBoolean requiresDischarge,
      boolean isReset)
      throws IOException, InterruptedException {
    if (blobSizeInBytes > maxEntrySizeInBytes) {
      throw new EntryLimitException(blobSizeInBytes, maxEntrySizeInBytes);
    }

    if (!charge(key, blobSizeInBytes, requiresDischarge)) {
      return DUPLICATE_OUTPUT_STREAM;
    }

    String writeKey = key + "." + writeId;
    Path writePath = getPath(key).resolveSibling(writeKey);
    final long committedSize;
    HashingOutputStream hashOut;
    if (!isReset && Files.exists(writePath)) {
      committedSize = Files.size(writePath);
      try (InputStream in = Files.newInputStream(writePath)) {
        // TODO this might not be completely safe - best to maybe avoid opening the
        // file for write before we're ready to write to it, could do it with a lazy
        // open
        SkipOutputStream skipStream =
            new SkipOutputStream(Files.newOutputStream(writePath, APPEND), committedSize);
        hashOut = digestUtil.newHashingOutputStream(skipStream);
        ByteStreams.copy(in, hashOut);
        in.close();
        checkState(skipStream.isSkipped());
      }
    } else {
      committedSize = 0;
      hashOut = digestUtil.newHashingOutputStream(Files.newOutputStream(writePath, CREATE));
    }
    Supplier<String> hashSupplier = () -> hashOut.hash().toString();
    CountingOutputStream countingOut = new CountingOutputStream(committedSize, hashOut);
    OutputStream out;
    boolean direct;
    switch (compressor) {
      case IDENTITY:
        out = countingOut;
        direct = true;
        break;
      case ZSTD:
        out = new ZstdDecompressingOutputStream(countingOut);
        direct = false;
        break;
      default:
        throw new UnsupportedOperationException("Unsupported compressor " + compressor);
    }
    return new CancellableOutputStream(out) {
      long written = committedSize;
      final Digest expectedDigest = keyToDigest(key, blobSizeInBytes, digestUtil);

      @Override
      public long getWritten() {
        // this must be the size of the ingress output
        return written;
      }

      // must report a size that can be considered closeable
      @Override
      public long getWrittenForClose() {
        try {
          out.flush();
        } catch (IOException e) {
          // technically no harm no foul
        }
        return countingOut.written();
      }

      @Override
      public Path getPath() {
        return writePath;
      }

      @Override
      public void cancel() throws IOException {
        try {
          written = 0;
          out.close();
          Files.delete(writePath);
        } finally {
          dischargeAndNotify(blobSizeInBytes);
        }
      }

      @Override
      public void write(int b) throws IOException {
        if (direct && written >= blobSizeInBytes) {
          throw new IOException(
              format("attempted overwrite at %d by 1 byte for %s", written, writeKey));
        }
        out.write(b);
        written++;
      }

      @Override
      public void write(byte[] b) throws IOException {
        write(b, 0, b.length);
      }

      @Override
      public void write(byte[] b, int off, int len) throws IOException {
        if (direct && written + len > blobSizeInBytes) {
          throw new IOException(
              format("attempted overwrite at %d by %d bytes for %s", written, len, writeKey));
        }
        out.write(b, off, len);
        written += len;
      }

      @Override
      public void close() throws IOException {
        out.flush();
        long size = countingOut.written();
        // has some trouble with multiple closes, fortunately we have something above to handle this
        out.close(); // should probably discharge here as well

        if (size > blobSizeInBytes) {
          String hash = hashSupplier.get().toString();
          try {
            Files.delete(writePath);
          } finally {
            dischargeAndNotify(blobSizeInBytes);
          }
          Digest actual = Digest.newBuilder().setHash(hash).setSizeBytes(size).build();
          throw new DigestMismatchException(actual, expectedDigest);
        }

        if (size != blobSizeInBytes) {
          throw new IncompleteBlobException(writePath, key, size, blobSizeInBytes);
        }

        commit();
      }

      void commit() throws IOException {
        String hash = hashSupplier.get().toString();
        String fileName = writePath.getFileName().toString();
        if (!fileName.startsWith(hash)) {
          dischargeAndNotify(blobSizeInBytes);
          Digest actual =
              Digest.newBuilder().setHash(hash).setSizeBytes(countingOut.written()).build();
          throw new DigestMismatchException(actual, expectedDigest);
        }
        try {
          setReadOnlyPerms(writePath, isExecutable, fileStore);
        } catch (IOException e) {
          dischargeAndNotify(blobSizeInBytes);
          throw e;
        }

        Entry entry = new Entry(key, blobSizeInBytes, Deadline.after(10, SECONDS));

        Entry existingEntry = null;
        boolean inserted = false;
        try {
          Files.createLink(CASFileCache.this.getPath(key), writePath);
          existingEntry = storage.putIfAbsent(key, entry);
          inserted = existingEntry == null;
        } catch (FileAlreadyExistsException e) {
          log.log(Level.FINE, "file already exists for " + key + ", nonexistent entry will fail");
        } finally {
          Files.delete(writePath);
          if (!inserted) {
            dischargeAndNotify(blobSizeInBytes);
          }
        }

        int attempts = 10;
        if (!inserted) {
          while (existingEntry == null && attempts-- != 0) {
            existingEntry = storage.get(key);
            try {
              MILLISECONDS.sleep(10);
            } catch (InterruptedException intEx) {
              throw new IOException(intEx);
            }
          }

          if (existingEntry == null) {
            throw new IOException("existing entry did not appear for " + key);
          }
        }

        if (existingEntry != null) {
          log.log(Level.FINE, "lost the race to insert " + key);
          if (!referenceIfExists(key)) {
            // we would lose our accountability and have a presumed reference if we returned
            throw new IllegalStateException("storage conflict with existing key for " + key);
          }
        } else if (writeWinner.get()) {
          log.log(Level.FINE, "won the race to insert " + key);
          try {
            onInsert.run();
          } catch (RuntimeException e) {
            throw new IOException(e);
          }
        } else {
          log.log(Level.FINE, "did not win the race to insert " + key);
        }
      }
    };
  }

  @VisibleForTesting
  public static class Entry {
    Entry before;
    Entry after;
    final String key;
    final long size;
    int referenceCount;
    Deadline existsDeadline;

    private Entry() {
      key = null;
      size = -1;
      referenceCount = -1;
      existsDeadline = null;
    }

    public Entry(String key, long size, Deadline existsDeadline) {
      this.key = key;
      this.size = size;
      referenceCount = 1;
      this.existsDeadline = existsDeadline;
    }

    public boolean isLinked() {
      return before != null && after != null;
    }

    public void unlink() {
      before.after = after;
      after.before = before;
      before = null;
      after = null;
    }

    protected void addBefore(Entry existingEntry) {
      after = existingEntry;
      before = existingEntry.before;
      before.after = this;
      after.before = this;
    }

    // return true iff the entry's state is changed from unreferenced to referenced
    public boolean incrementReference() {
      if (referenceCount < 0) {
        throw new IllegalStateException(
            "entry " + key + " has " + referenceCount + " references and is being incremented...");
      }
      log.log(
          Level.FINER,
          "incrementing references to "
              + key
              + " from "
              + referenceCount
              + " to "
              + (referenceCount + 1));
      if (referenceCount == 0) {
        if (!isLinked()) {
          throw new IllegalStateException(
              "entry "
                  + key
                  + " has a broken link ("
                  + before
                  + ", "
                  + after
                  + ") and is being incremented");
        }
        unlink();
      }
      return referenceCount++ == 0;
    }

    // return true iff the entry's state is changed from referenced to unreferenced
    public boolean decrementReference(Entry header) {
      if (referenceCount == 0) {
        throw new IllegalStateException(
            "entry " + key + " has 0 references and is being decremented...");
      }
      log.log(
          Level.FINER,
          "decrementing references to "
              + key
              + " from "
              + referenceCount
              + " to "
              + (referenceCount - 1));
      if (--referenceCount == 0) {
        addBefore(header);
        return true;
      }
      return false;
    }

    public void recordAccess(Entry header) {
      if (referenceCount == 0) {
        if (!isLinked()) {
          throw new IllegalStateException(
              "entry "
                  + key
                  + " has a broken link ("
                  + before
                  + ", "
                  + after
                  + ") and is being recorded");
        }
        unlink();
        addBefore(header);
      }
    }
  }

  private static class SentinelEntry extends Entry {
    @Override
    public void unlink() {
      throw new UnsupportedOperationException("sentinal cannot be unlinked");
    }

    @Override
    protected void addBefore(Entry existingEntry) {
      throw new UnsupportedOperationException("sentinal cannot be added");
    }

    @Override
    public boolean incrementReference() {
      throw new UnsupportedOperationException("sentinal cannot be referenced");
    }

    @Override
    public boolean decrementReference(Entry header) {
      throw new UnsupportedOperationException("sentinal cannot be referenced");
    }

    @Override
    public void recordAccess(Entry header) {
      throw new UnsupportedOperationException("sentinal cannot be accessed");
    }
  }

  protected static class DirectoryEntry {
    public final Directory directory;
    Deadline existsDeadline;

    public DirectoryEntry(Directory directory, Deadline existsDeadline) {
      this.directory = directory;
      this.existsDeadline = existsDeadline;
    }
  }

  protected abstract InputStream newExternalInput(Compressor.Value compressor, Digest digest)
      throws IOException;

  // CAS fallback methods

  private InputStream newInputFallback(Compressor.Value compressor, Digest digest, long offset)
      throws IOException {
    checkNotNull(delegate);

    if (digest.getSizeBytes() > maxEntrySizeInBytes) {
      return delegate.newInput(compressor, digest, offset);
    }
    Write write =
        getWrite(compressor, digest, UUID.randomUUID(), RequestMetadata.getDefaultInstance());
    return newReadThroughInput(compressor, digest, offset, write);
  }

  ReadThroughInputStream newReadThroughInput(
      Compressor.Value compressor, Digest digest, long offset, Write write) throws IOException {
    return new ReadThroughInputStream(
        delegate.newInput(compressor, digest, 0),
        localOffset -> newTransparentInput(compressor, digest, localOffset),
        digest.getSizeBytes(),
        offset,
        write);
  }

  private void expireEntryFallback(Entry e) throws IOException {
    if (delegate != null) {
      FileEntryKey fileEntryKey = parseFileEntryKey(e.key, e.size);
      if (fileEntryKey == null) {
        log.log(Level.SEVERE, format("error parsing expired key %s", e.key));
      } else {
        Write write =
            delegate.getWrite(
                Compressor.Value.IDENTITY,
                fileEntryKey.getDigest(),
                UUID.randomUUID(),
                RequestMetadata.getDefaultInstance());
        performCopy(write, e);
      }
    }
  }

  private void performCopy(Write write, Entry e) throws IOException {
    try (OutputStream out = write.getOutput(1, MINUTES, () -> {});
        InputStream in = Files.newInputStream(getPath(e.key))) {
      ByteStreams.copy(in, out);
    } catch (IOException ioEx) {
      boolean interrupted = causedByInterrupted(ioEx);
      if (interrupted || !write.isComplete()) {
        write.reset();
        log.log(Level.SEVERE, format("error delegating expired entry %s", e.key), ioEx);
        if (interrupted) {
          Thread.currentThread().interrupt();
        }
        throw ioEx;
      }
    }
  }
}<|MERGE_RESOLUTION|>--- conflicted
+++ resolved
@@ -131,9 +131,6 @@
 import javax.annotation.concurrent.GuardedBy;
 import lombok.extern.java.Log;
 import org.json.simple.JSONObject;
-import oshi.SystemInfo;
-import oshi.hardware.HardwareAbstractionLayer;
-import oshi.hardware.CentralProcessor;
 
 @Log
 public abstract class CASFileCache implements ContentAddressableStorage {
@@ -1342,14 +1339,6 @@
       log.log(Level.SEVERE, "failure to delete CAS content: ", e);
     }
   }
-  
-  private static int deriveCoreCount(){
-    
-    SystemInfo systemInfo = new SystemInfo();
-    HardwareAbstractionLayer hardwareAbstractionLayer = systemInfo.getHardware();
-    CentralProcessor centralProcessor = hardwareAbstractionLayer.getProcessor();
-    return centralProcessor.getLogicalProcessorCount();
-  }
 
   @SuppressWarnings("unchecked")
   private void logCacheScanResults(CacheScanResults cacheScanResults) {
@@ -1370,11 +1359,7 @@
   private CacheScanResults scanRoot(Consumer<Digest> onStartPut)
       throws IOException, InterruptedException {
     // create thread pool
-<<<<<<< HEAD
-    int nThreads = deriveCoreCount();
-=======
     int nThreads = SystemProcessors.get();
->>>>>>> 1edbd6dc
     String threadNameFormat = "scan-cache-pool-%d";
     ExecutorService pool =
         Executors.newFixedThreadPool(
@@ -1498,11 +1483,7 @@
   private List<Path> computeDirectories(CacheScanResults cacheScanResults)
       throws InterruptedException {
     // create thread pool
-<<<<<<< HEAD
-    int nThreads = deriveCoreCount();
-=======
     int nThreads = SystemProcessors.get();
->>>>>>> 1edbd6dc
     String threadNameFormat = "compute-cache-pool-%d";
     ExecutorService pool =
         Executors.newFixedThreadPool(
