// Copyright 2023 The Bazel Authors. All rights reserved.
//
// Licensed under the Apache License, Version 2.0 (the "License");
// you may not use this file except in compliance with the License.
// You may obtain a copy of the License at
//
//    http://www.apache.org/licenses/LICENSE-2.0
//
// Unless required by applicable law or agreed to in writing, software
// distributed under the License is distributed on an "AS IS" BASIS,
// WITHOUT WARRANTIES OR CONDITIONS OF ANY KIND, either express or implied.
// See the License for the specific language governing permissions and
// limitations under the License.

package build.buildfarm.common;

import build.bazel.remote.execution.v2.ExecuteOperationMetadata;
import build.bazel.remote.execution.v2.ExecuteResponse;
import build.bazel.remote.execution.v2.ExecutionStage;
import build.buildfarm.v1test.ExecuteEntry;
import com.google.longrunning.Operation;
import com.google.protobuf.Any;
<<<<<<< HEAD
import com.google.rpc.PreconditionFailure;
import io.grpc.Status.Code;
import java.net.InetAddress;
import com.google.common.base.Strings;
=======
import com.google.rpc.Status;
>>>>>>> 14810a42

/**
 * @class OperationFailer
 * @brief Converts any operation into a failed operation.
 * @details Sets properties on the existing operation so that the new operation is considered
 *     finished and failed.
 */
public class OperationFailer {
<<<<<<< HEAD

  // Not great - consider using publicName if we upstream
  private static String hostname = null;
  private static String getHostname() {
    if (!Strings.isNullOrEmpty(hostname)) {
      return hostname;
    }
    try {
      hostname = InetAddress.getLocalHost().getHostName();
    } catch (Exception e) {
      hostname = "_unknown_host_";
    }
    return hostname;
  }

  public static Operation get(
      Operation operation,
      ExecuteEntry executeEntry,
      String failureType,
      String failureMessage,
      String failureDetails) {
=======
  public static Operation get(Operation operation, ExecuteEntry executeEntry, Status status) {
>>>>>>> 14810a42
    return operation
        .toBuilder()
        .setDone(true)
        .setName(executeEntry.getOperationName())
        .setMetadata(
            Any.pack(executeOperationMetadata(executeEntry, ExecutionStage.Value.COMPLETED)))
        .setResponse(Any.pack(ExecuteResponse.newBuilder().setStatus(status).build()))
        .build();
  }

  private static ExecuteOperationMetadata executeOperationMetadata(
      ExecuteEntry executeEntry, ExecutionStage.Value stage) {
    return ExecuteOperationMetadata.newBuilder()
        .setActionDigest(executeEntry.getActionDigest())
        .setStdoutStreamName(executeEntry.getStdoutStreamName())
        .setStderrStreamName(executeEntry.getStderrStreamName())
        .setStage(stage)
        .build();
  }
<<<<<<< HEAD

  private static ExecuteResponse failResponse(
      ExecuteEntry executeEntry, String failureType, String failureMessage, String failureDetails) {
    PreconditionFailure.Builder preconditionFailureBuilder = PreconditionFailure.newBuilder();
    preconditionFailureBuilder
        .addViolationsBuilder()
        .setType(failureType)
        .setSubject(String.format("[%s] %s", OperationFailer.getHostname(), "blobs/" + DigestUtil.toString(executeEntry.getActionDigest())))
        .setDescription(String.format("[%s] %s", OperationFailer.getHostname(), failureDetails));
    PreconditionFailure preconditionFailure = preconditionFailureBuilder.build();

    return ExecuteResponse.newBuilder()
        .setStatus(
            com.google.rpc.Status.newBuilder()
                .setCode(Code.FAILED_PRECONDITION.value())
                .setMessage(failureMessage)
                .addDetails(Any.pack(preconditionFailure))
                .build())
        .build();
  }
=======
>>>>>>> 14810a42
}<|MERGE_RESOLUTION|>--- conflicted
+++ resolved
@@ -20,14 +20,9 @@
 import build.buildfarm.v1test.ExecuteEntry;
 import com.google.longrunning.Operation;
 import com.google.protobuf.Any;
-<<<<<<< HEAD
-import com.google.rpc.PreconditionFailure;
-import io.grpc.Status.Code;
+import com.google.rpc.Status;
+import com.google.common.base.Strings;
 import java.net.InetAddress;
-import com.google.common.base.Strings;
-=======
-import com.google.rpc.Status;
->>>>>>> 14810a42
 
 /**
  * @class OperationFailer
@@ -36,31 +31,20 @@
  *     finished and failed.
  */
 public class OperationFailer {
-<<<<<<< HEAD
-
-  // Not great - consider using publicName if we upstream
+    // Not great - consider using publicName if we upstream
   private static String hostname = null;
   private static String getHostname() {
-    if (!Strings.isNullOrEmpty(hostname)) {
+      if (!Strings.isNullOrEmpty(hostname)) {
+          return hostname;
+      }
+      try {
+          hostname = InetAddress.getLocalHost().getHostName();
+      } catch (Exception e) {
+          hostname = "_unknown_host_";
+      }
       return hostname;
-    }
-    try {
-      hostname = InetAddress.getLocalHost().getHostName();
-    } catch (Exception e) {
-      hostname = "_unknown_host_";
-    }
-    return hostname;
   }
-
-  public static Operation get(
-      Operation operation,
-      ExecuteEntry executeEntry,
-      String failureType,
-      String failureMessage,
-      String failureDetails) {
-=======
   public static Operation get(Operation operation, ExecuteEntry executeEntry, Status status) {
->>>>>>> 14810a42
     return operation
         .toBuilder()
         .setDone(true)
@@ -80,27 +64,4 @@
         .setStage(stage)
         .build();
   }
-<<<<<<< HEAD
-
-  private static ExecuteResponse failResponse(
-      ExecuteEntry executeEntry, String failureType, String failureMessage, String failureDetails) {
-    PreconditionFailure.Builder preconditionFailureBuilder = PreconditionFailure.newBuilder();
-    preconditionFailureBuilder
-        .addViolationsBuilder()
-        .setType(failureType)
-        .setSubject(String.format("[%s] %s", OperationFailer.getHostname(), "blobs/" + DigestUtil.toString(executeEntry.getActionDigest())))
-        .setDescription(String.format("[%s] %s", OperationFailer.getHostname(), failureDetails));
-    PreconditionFailure preconditionFailure = preconditionFailureBuilder.build();
-
-    return ExecuteResponse.newBuilder()
-        .setStatus(
-            com.google.rpc.Status.newBuilder()
-                .setCode(Code.FAILED_PRECONDITION.value())
-                .setMessage(failureMessage)
-                .addDetails(Any.pack(preconditionFailure))
-                .build())
-        .build();
-  }
-=======
->>>>>>> 14810a42
 }