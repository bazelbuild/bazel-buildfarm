// Copyright 2022 The Bazel Authors. All rights reserved.
//
// Licensed under the Apache License, Version 2.0 (the "License");
// you may not use this file except in compliance with the License.
// You may obtain a copy of the License at
//
//    http://www.apache.org/licenses/LICENSE-2.0
//
// Unless required by applicable law or agreed to in writing, software
// distributed under the License is distributed on an "AS IS" BASIS,
// WITHOUT WARRANTIES OR CONDITIONS OF ANY KIND, either express or implied.
// See the License for the specific language governing permissions and
// limitations under the License.

package build.buildfarm.common.redis;

<<<<<<< HEAD
import build.buildfarm.common.distributed.DistributedMap;
import java.util.AbstractMap;
import java.util.ArrayList;
=======
import com.google.common.collect.Iterables;
>>>>>>> 9f939725
import java.util.List;
import java.util.Map;
import java.util.Set;
import java.util.stream.StreamSupport;
import redis.clients.jedis.JedisCluster;
import redis.clients.jedis.JedisClusterPipeline;
import redis.clients.jedis.Response;

/**
 * @class RedisHashMap
 * @brief A redis hashmap.
 * @details A redis hashmap is an implementation of a map data structure which internally uses redis
 *     to store and distribute the data. Its important to know that the lifetime of the map persists
 *     before and after the map data structure is created (since it exists in redis). Therefore, two
 *     redis maps with the same name, would in fact be the same underlying redis map.
 */
public class RedisHashMap implements DistributedMap<JedisCluster> {
  /**
   * @field name
   * @brief The unique name of the map.
   * @details The name is used by the redis cluster client to access the map data. If two maps had
   *     the same name, they would be instances of the same underlying redis map.
   */
  private final String name;

  /**
   * @brief Constructor.
   * @details Construct a named redis map with an established redis cluster.
   * @param name The global name of the map.
   */
  public RedisHashMap(String name) {
    this.name = name;
  }

  /**
   * @brief Set key to hold the string value and set key to timeout after a given number of seconds.
   * @details If the key already exists, then the value is replaced.
   * @param jedis Jedis cluster client.
   * @param key The name of the key.
   * @param value The value for the key.
   * @param expiration_s Timeout to expire the entry. (units: seconds (s))
   * @return Whether a new key was inserted. If a key is overwritten with a new value, this would be
   *     false.
   * @note Overloaded.
   */
  @Override
  public boolean insert(JedisCluster jedis, String key, String value, int expiration_s) {
    return jedis.hset(name, key, value) == 1;
  }

  /**
   * @brief Set key to hold the string value. No TTL is available since implementation is redis
   *     hset.
   * @details If the key already exists, then the value is replaced.
   * @param jedis Jedis cluster client.
   * @param key The name of the key.
   * @param value The value for the key.
   * @return Whether a new key was inserted. If a key is overwritten with a new value, this would be
   *     false.
   */
  @Override
  public boolean insert(JedisCluster jedis, String key, String value) {
    return jedis.hset(name, key, value) == 1;
  }

  /**
   * @brief Add key/value only if key doesn't exist.
   * @details If the key already exists, this operation has no effect.
   * @param jedis Jedis cluster client.
   * @param key The name of the key.
   * @param value The value for the key.
   * @return Whether a new key was inserted. If a key already exists, this would be false.
   */
  @Override
  public boolean insertIfMissing(JedisCluster jedis, String key, String value) {
    return jedis.hsetnx(name, key, value) == 1;
  }

  /**
   * @brief Remove a key from the map.
   * @details Deletes the key/value pair.
   * @param jedis Jedis cluster client.
   * @param key The name of the key.
   * @return Whether the key was removed.
   * @note Overloaded.
   * @note Suggested return identifier: success.
   */
  @Override
  public boolean remove(JedisCluster jedis, String key) {
    return jedis.hdel(name, key) == 1;
  }

  /**
   * @brief Remove all given keys from the map.
   * @details Deletes the key/value pairs.
   * @param jedis Jedis cluster client.
   * @param key The names of the keys.
   */
  @Override
  public void remove(JedisCluster jedis, Iterable<String> keys) {
    JedisClusterPipeline p = jedis.pipelined();
    for (String key : keys) {
      p.hdel(name, key);
    }
    p.sync();
  }

  /**
   * @brief Checks whether key exists
   * @details True if key exists. False if it does not.
   * @param jedis Jedis cluster client.
   * @param key The name of the key.
   * @return Whether the key exists or not in the map.
   */
  @Override
  public boolean exists(JedisCluster jedis, String key) {
    return jedis.hexists(name, key);
  }

  /**
   * @brief Get the size of the map.
   * @details O(1).
   * @return The size of the map.
   * @note Suggested return identifier: size.
   */
  @Override
  public int size(JedisCluster jedis) {
    return jedis.hlen(name).intValue();
  }

  /**
   * @brief Get all of the keys from the hashmap.
   * @details No order guarantee
   * @param jedis Jedis cluster client.
   * @return The redis hashmap keys represented as a set.
   */
  @Override
  public Set<String> keys(JedisCluster jedis) {
    return jedis.hkeys(name);
  }

  /**
   * @brief Convert the redis hashmap to a java map.
   * @details This would not be efficient if the map is large.
   * @param jedis Jedis cluster client.
   * @return The redis hashmap represented as a java map.
   */
  @Override
  public Map<String, String> asMap(JedisCluster jedis) {
    return jedis.hgetAll(name);
  }

  /**
<<<<<<< HEAD
   * @brief Get the value of the key.
   * @details If the key does not exist, null is returned.
   * @param jedis Jedis cluster client.
   * @param key The name of the key.
   * @return The value of the key. null if key does not exist.
   * @note Overloaded.
   * @note Suggested return identifier: value.
   */
  @Override
  public String get(JedisCluster jedis, String key) {
    return jedis.hget(name, key);
  }

  /**
   * @brief Get the values of the keys.
   * @details If the key does not exist, null is returned.
   * @param jedis Jedis cluster client.
   * @param keys The name of the keys.
   * @return The values of the keys. null if key does not exist.
   * @note Overloaded.
   * @note Suggested return identifier: values.
   */
  @Override
  public Iterable<Map.Entry<String, String>> get(JedisCluster jedis, Iterable<String> keys) {
    // Fetch items via pipeline
    JedisClusterPipeline p = jedis.pipelined();
    List<Map.Entry<String, Response<String>>> values = new ArrayList<>();
    StreamSupport.stream(keys.spliterator(), false)
        .forEach(key -> values.add(new AbstractMap.SimpleEntry<>(key, p.hget(name, key))));
    p.sync();

    List<Map.Entry<String, String>> resolved = new ArrayList<>();
    for (Map.Entry<String, Response<String>> val : values) {
      resolved.add(new AbstractMap.SimpleEntry<>(val.getKey(), val.getValue().get()));
    }
    return resolved;
=======
   * @brief Get values associated with the specified fields from the hashmap.
   * @param jedis Jedis cluster client.
   * @param fields The name of the fields.
   * @return Values associated with the specified fields
   */
  public List<String> mget(JedisCluster jedis, Iterable<String> fields) {
    return jedis.hmget(name, Iterables.toArray(fields, String.class));
>>>>>>> 9f939725
  }
}<|MERGE_RESOLUTION|>--- conflicted
+++ resolved
@@ -14,13 +14,10 @@
 
 package build.buildfarm.common.redis;
 
-<<<<<<< HEAD
 import build.buildfarm.common.distributed.DistributedMap;
 import java.util.AbstractMap;
 import java.util.ArrayList;
-=======
 import com.google.common.collect.Iterables;
->>>>>>> 9f939725
 import java.util.List;
 import java.util.Map;
 import java.util.Set;
@@ -174,7 +171,6 @@
   }
 
   /**
-<<<<<<< HEAD
    * @brief Get the value of the key.
    * @details If the key does not exist, null is returned.
    * @param jedis Jedis cluster client.
@@ -211,7 +207,8 @@
       resolved.add(new AbstractMap.SimpleEntry<>(val.getKey(), val.getValue().get()));
     }
     return resolved;
-=======
+  }
+  /**
    * @brief Get values associated with the specified fields from the hashmap.
    * @param jedis Jedis cluster client.
    * @param fields The name of the fields.
@@ -219,6 +216,5 @@
    */
   public List<String> mget(JedisCluster jedis, Iterable<String> fields) {
     return jedis.hmget(name, Iterables.toArray(fields, String.class));
->>>>>>> 9f939725
   }
 }