--- conflicted
+++ resolved
@@ -151,13 +151,9 @@
     }
   }
 
-<<<<<<< HEAD
-  private static int adjustExecuteStageWidth(int currentWidth) {
-=======
   private static int adjustExecuteStageWidth(int currentWidth, int widthOffset) {
     // Is this the best way to derive system processors?
     // It seems to work fine on host machines & inside containers.
->>>>>>> 89dd3c24
     int availableCores = Runtime.getRuntime().availableProcessors();
 
     // Some cores of a machine are reserved for usage other than buildfarm's execution.
