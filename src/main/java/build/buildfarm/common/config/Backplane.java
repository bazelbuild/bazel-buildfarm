--- conflicted
+++ resolved
@@ -46,19 +46,7 @@
   private int maxAttempts = 20;
   private boolean cacheCas = false;
 
-<<<<<<< HEAD
   // These limited resources are shared across all workers.
   private List<LimitedResource> resources = new ArrayList<>();
 
-=======
->>>>>>> 226e4b78
-  public String getRedisUri() {
-    // use environment override (useful for containerized deployment)
-    if (!Strings.isNullOrEmpty(System.getenv("REDIS_URI"))) {
-      return System.getenv("REDIS_URI");
-    }
-
-    // use configured value
-    return redisUri;
-  }
 }