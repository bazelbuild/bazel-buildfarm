syntax = "proto3";

package build.buildfarm.v1test;

import "google/api/annotations.proto";
import "build/bazel/remote/execution/v2/remote_execution.proto";
import "google/longrunning/operations.proto";
import "google/protobuf/duration.proto";
import "google/protobuf/timestamp.proto";
import "google/rpc/status.proto";

option go_package = "buildfarm";
option java_package = "build.buildfarm.v1test";
option java_multiple_files = true;
option java_outer_classname = "OperationQueueProto";

// The Admin API is used to perform administrative functions on Buildfarm infrastructure
service Admin {
  rpc TerminateHost(TerminateHostRequest) returns (google.rpc.Status) {
    option (google.api.http) = { get: "/v1test/admin:terminateHost" };
  }

  rpc StopContainer(StopContainerRequest) returns (google.rpc.Status) {
    option (google.api.http) = { get: "/v1test/admin:stopContainer" };
  }

  rpc GetHosts(GetHostsRequest) returns (GetHostsResult) {
    option (google.api.http) = { get: "/v1test/admin:getHosts" };
  }

  rpc GetClientStartTime(GetClientStartTimeRequest) returns (GetClientStartTimeResult) {
    option (google.api.http) = { get: "/v1test/admin:getClientStartTime" };
  }

  rpc ScaleCluster(ScaleClusterRequest) returns (google.rpc.Status) {
    option (google.api.http) = { get: "/v1test/admin:scaleCluster" };
  }
  
  rpc ReindexCas(ReindexCasRequest) returns (ReindexCasRequestResults) {
    option (google.api.http) = { get: "/v1test/admin:reindexCas" };
  }
  
<<<<<<< HEAD
  rpc FindOperations(FindOperationsRequest) returns (FindOperationsRequestResults) {
    option (google.api.http) = { get: "/v1test/admin:findOperations" };
  }
=======
  rpc DeregisterWorker(DeregisterWorkerRequest) returns (DeregisterWorkerRequestResults) {
    option (google.api.http) = { get: "/v1test/admin:deregisterWorker" };
  }
}

message DeregisterWorkerRequest {
  string instance_name = 1;
  
  string worker_name = 2;
}

message DeregisterWorkerRequestResults {
>>>>>>> dee48464
}

message ReindexCasRequest {
  string instance_name = 1;
  
  // format: ip:port
  string host_id = 2;
}

message ReindexCasRequestResults {
  int32 removedHosts = 1;

  int32 removedKeys = 2;

  int32 totalKeys = 3;
}

message FindOperationsRequest {
  string instance_name = 1;
  
  string filter_predicate = 2;
}

message FindOperationsRequestResults {
  repeated string operations = 1;
}

message TerminateHostRequest {
  string instance_name = 1;

  string host_id = 2;
}

message StopContainerRequest {
  string instance_name = 1;

  string host_id = 2;

  string container_name = 3;
}

message GetHostsRequest {
  string filter = 1;

  int32 age_in_minutes = 2;

  string status = 3;
}

message GetHostsResult {
  int64 num_hosts = 1;

  repeated Host hosts = 2;
}

message Host {
  int64 host_num = 1;

  string host_id = 2;

  string ip_address = 3;

  google.protobuf.Timestamp launch_time = 4;

  string state = 5;

  string dns_name = 6;

  int64 uptime_minutes = 7;

  int64 num_cores = 8;

  string type = 9;

  string lifecycle = 10;
}

message GetClientStartTimeRequest {
  string instance_name = 1;
  string client_key = 2;
}

message GetClientStartTimeResult {
  google.protobuf.Timestamp client_start_time = 1;
}

message ScaleClusterRequest {
  string scale_group_name = 1;

  int32 min_hosts = 2;

  int32 max_hosts = 3;

  int32 target_hosts = 4;

  int32 target_reserved_hosts_percent = 5;
}

// The OperationQueue API is used internally to communicate with Workers
service OperationQueue {
  rpc Take(TakeOperationRequest) returns (QueueEntry) {
    option (google.api.http) = { get: "/v1test/{instance_name=**}/operation:take" };
  }

  rpc Put(google.longrunning.Operation) returns (google.rpc.Status) {
    option (google.api.http) = { post: "/v1test/{instance_name=**}/operation:put" body: "*" };
  }

  rpc Poll(PollOperationRequest) returns (google.rpc.Status) {
    option (google.api.http) = { get: "/v1test/{instance_name=**}/operation:poll" };
  }

  rpc Status(OperationsStatusRequest) returns (OperationsStatus) {
    option (google.api.http) = { get: "/v1test/{instance_name=**}/operation:status" };
  }
}

message OperationsStatusRequest {
  string instance_name = 1;
}

message TakeOperationRequest {
  // The instance of the execution system to operate against. A server may
  // support multiple instances of the execution system (with their own workers,
  // storage, caches, etc.). The server MAY require use of this field to select
  // between them in an implementation-defined fashion, otherwise it can be
  // omitted.
  string instance_name = 1;

  // The platform features available for the execution environment. The server MAY
  // choose to execute the action on any worker satisfying the requirements, so
  // the client SHOULD ensure that running the action on any such worker will
  // have the same result.
  build.bazel.remote.execution.v2.Platform platform = 5;
}

message PollOperationRequest {
  // The operation name in question
  string operation_name = 2;

  // The current state of the worker
  build.bazel.remote.execution.v2.ExecutionStage.Value stage = 3;
}

message BuildFarmServerConfig {
  repeated InstanceConfig instances = 1;

  string default_instance_name = 2; // must be present in instances list or empty

  int32 port = 3;

  int32 execute_keepalive_after_seconds = 4;

  MetricsConfig metrics_config = 5;

  AdminConfig admin_config = 6;
}

message MetricsConfig {
  string metrics_destination = 1;

  string cluster_id = 2;

  oneof type {
    AwsMetricsConfig aws_metrics_config = 3;
    GcpMetricsConfig gcp_metrics_config = 4;
    LogMetricsConfig log_metrics_config = 5;
  }
}

message AwsMetricsConfig {
  string operations_metrics_topic = 1;

  int32 sns_client_max_connections = 2;

  string secret_name = 3;

  string region = 4;
}

message GcpMetricsConfig {
  string operations_metrics_topic = 1;
}

message LogMetricsConfig {
  string log_level = 1;
}

message AdminConfig {
  string deployment_environment = 1;

  oneof type {
    AwsAdminConfig aws_admin_config = 2;
    GcpAdminConfig gcp_admin_config = 3;
  }
}

message AwsAdminConfig {
  string region = 1;
}

message GcpAdminConfig {
}

message MemoryCASConfig {
  // limit for CAS total content size
  int64 max_size_bytes = 1;
}

message GrpcCASConfig {
  // CAS resources must contain instance names
  string instance_name = 1;

  // grpc endpoint supporting CAS/BS
  string target = 2;
}

message FilesystemCASConfig {
  // path to cached files from CAS
  // if relative, is made relative to root
  string path = 1;

  // limit for contents of files retained
  // from CAS in the cache
  int64 max_size_bytes = 2;

  // limit for contents of a single file retained
  // from CAS in the cache
  int64 max_entry_size_bytes = 3;

  // exponential levels of blob bucketing by digest
  // if digest is afcd0123, with 2 here, it will live in af/cd/af0123
  // 0 (default) here will put all entries at the cache root
  int32 hex_bucket_levels = 5;

  // whether the file directories bidirectional mapping should be stored in memory (HashMap) or
  // in sqlite
  bool file_directories_index_in_memory = 4;
}

message FilesystemACConfig {
  // path to action cache files from AC
  string path = 1;
}

message FuseCASConfig {
  // used to identify the backing store
  string name = 1;
}

message ContentAddressableStorageConfig {
  oneof type {
    MemoryCASConfig memory = 1;
    GrpcCASConfig grpc = 2;
    FilesystemCASConfig filesystem = 3;
    FuseCASConfig fuse = 4;
  }
  
  // whether the transient data on the worker should be loaded into the CAS on worker startup
  bool skip_load = 5;
}

message DelegateCASConfig {
}

message GrpcACConfig {
  // AC requests can contain instance names
  string instance_name = 1;

  // grpc endpoint supporting AC
  string target = 2;
}

message ActionCacheConfig {
  oneof type {
    DelegateCASConfig delegate_cas = 1;
    FilesystemACConfig filesystem = 3;
    GrpcACConfig grpc = 2;
  }
}

message MemoryInstanceConfig {
  // the limits of the listOperations request
  int32 list_operations_default_page_size = 1;
  int32 list_operations_max_page_size = 2;

  // the limits of the getTree request
  int32 tree_default_page_size = 3;
  int32 tree_max_page_size = 4;

  // timeout after dispatch before which executing,
  // complete or an operation poll must be received, or
  // the operation is considered lost on a worker and is
  // requeued
  google.protobuf.Duration operation_poll_timeout = 5;

  // delay after timeout when executing before which
  // completed must be received, or the operation is
  // considered lost on a worker and is requeued
  google.protobuf.Duration operation_completed_delay = 6;

  // default timeout for actions
  // if a timeout is unspecified for an action, this value
  // is imposed on it, after which the operation will be
  // cancelled
  google.protobuf.Duration default_action_timeout = 7;

  // maximum selectable timeout
  // a maximum threshold for an action's specified timeout,
  // beyond which an action will be rejected for execution
  google.protobuf.Duration maximum_action_timeout = 8;

  ContentAddressableStorageConfig cas_config = 9;

  ActionCacheConfig action_cache_config = 10;
}

message ProvisionedQueue {
  string name = 1;
  
  bool allow_unmatched = 3;
  
  build.bazel.remote.execution.v2.Platform platform = 2;
}

message ProvisionedQueuesConfig {
  repeated ProvisionedQueue queues = 1;
}

message RedisShardBackplaneConfig {
  // the uri endpoint of the redis target. This must be a single host entry
  // with cluster discoverability enabled if the redis service is configured
  // for cluster operation. If the endpoint is a singleton redis node, cluster
  // adaptive behaviors, specifically queue balancing, will be emulated.
  string redis_uri = 1;

  // the password used to authenticate to redis via `auth`
  string redis_password = 34;

  // the size of the pool of jedis connections per-cluster-member
  int32 jedis_pool_max_total = 15;

  // the hash of active cas shards. Shards must update a self-reported expiry
  // regularly or face deactivation and excommunication. Advertisements for
  // contents on deactivated workers may be pruned.
  string workers_hash_name = 2;

  // the channel used to communicate cas shard structural changes
  string worker_channel = 25;

  // the prefix of keys which map action keys to action results
  string action_cache_prefix = 3;

  // the expiration time in seconds for action cache entries
  int32 action_cache_expire = 4;

  // the prefix of keys which identify actions that are to be rejected
  // from any request endpoint
  string action_blacklist_prefix = 28;

  // the expiration time in seconds for banned actions
  int32 action_blacklist_expire = 29;

  // the prefix of keys which identify invocations that are to be rejected
  // from any request endpoint
  string invocation_blacklist_prefix = 30;

  // the prefix of keys used to retain current Operation state
  string operation_prefix = 5;

  // the expiration time in seconds for operation keys
  int32 operation_expire = 6;

  // the arrival queue. Contains ExecuteEntry messages
  string pre_queued_operations_list_name = 18;

  // the atomic target list for reliable arrival queue removal
  string processing_list_name = 19;

  // the prefix of the processing list timeout monitor key
  string processing_prefix = 20;

  // the minimum timeout for an operation to be removed from the processing list
  // upon leaving the arrival queue
  int32 processing_timeout_millis = 21;

  // the ready-to-run operation queue. Contains QueueEntry messages
  string queued_operations_list_name = 7;

  // the atomic target list for reliable ready-to-run queue removal
  string dispatching_list_name = 22;

  // the prefix of the dispatching list timeout monitor key
  string dispatching_prefix = 23;

  // the minimum timeout for an operation to be observable in the dispatched
  // hash upon leaving the ready-to-run queue.
  int32 dispatching_timeout_millis = 24;

  // the hash key of dispatched operations. all operations which have been
  // removed from the ready-to-run queue should make their way here in a timely
  // (per dispatching) fashion.
  string dispatched_operations_hash_name = 8;

  // the prefix of operation update topics
  string operation_channel_prefix = 9;

  // the prefix of cas set keys. A cas set for a key suffixed with a digest
  // address, contain the shards which have advertised storage of the
  // addressed content. This set of valid shards for a digest must intersect
  // with the active shard list (workers)
  string cas_prefix = 10;

  // the expiration time in seconds for cas sets
  int32 cas_expire = 11;

  // whether to listen to the backplane communication streams for shard lifecycle
  // events and watched operations. This is required for failsafe operation below
  // and realtime notification for watched operations.
  // This is nearly required for schedulers, and may be useful elsewhere
  bool subscribe_to_backplane = 26;

  // whether to run the failsafe operation monitor, which establishes watchdogs
  // on watched operations, to ensure they are in a known or recently refreshed
  // state, and guaranteeing a watch's termination on expiry
  // This monitor also effects processing/dispatching expirations globally, required
  // to ensure queue reliability.
  // This is recommended for schedulers, meaningless for others
  bool run_failsafe_operation = 27;

  // the maximum size allowed for the ready-to-run queue before rejection
  int32 max_queue_depth = 16;

  // the maximum size allowed for the arrival queue before rejection
  int32 max_pre_queue_depth = 17;

  // the provisioned queue definitions for platform partitioning
  ProvisionedQueuesConfig provisioned_queues = 31;

  // connection and socket read timeout for jedis
  int32 timeout = 32;

  // maximum number of retries in a cluster
  int32 max_attempts = 33;
}

message ShardInstanceConfig {
  bool run_dispatched_monitor = 1;

  int32 dispatched_monitor_interval_seconds = 2;

  bool run_operation_queuer = 3;

  oneof backplane {
    RedisShardBackplaneConfig redis_shard_backplane_config = 4;
  }

  int64 max_blob_size = 5;

  // maximum selectable timeout
  // a maximum threshold for an action's specified timeout,
  // beyond which an action will be rejected for execution
  google.protobuf.Duration maximum_action_timeout = 7;
  
  // default timeouts on grpc requests made by instances
  google.protobuf.Duration grpc_timeout = 8;
}

message ShardWorkerInstanceConfig {
  // whether to stream stdout from processes
  bool stream_stdout = 6;

  // control for process stdout
  CASInsertionPolicy stdout_cas_policy = 7;

  // whether to stream stderr from processes
  bool stream_stderr = 8;

  // control for process stdout
  CASInsertionPolicy stderr_cas_policy = 9;

  // control for process output files
  CASInsertionPolicy file_cas_policy = 10;

  // page size for getTree request
  uint32 tree_page_size = 12;
  
  // default timeouts on grpc requests made by instances
  google.protobuf.Duration grpc_timeout = 13;
}

message ShardWorkerConfig {
  ShardWorkerInstanceConfig shard_worker_instance_config = 1;

  int32 port = 2;

  string public_name = 3;

  // base directory for all work being performed
  string root = 4;

  // the sequence of cas into which expirations cascade
  repeated ContentAddressableStorageConfig cas = 27;

  // period of poll requests during execution
  google.protobuf.Duration operation_poll_period = 13;

  // initial platform used to match operations
  build.bazel.remote.execution.v2.Platform platform = 14;

  // default platform to populate matched commands
  build.bazel.remote.execution.v2.Platform default_platform = 28;

  // total size of the inline content for
  // action results
  int32 inline_content_limit = 15;

  // input fetch width
  int32 input_fetch_stage_width = 26;

  // execute width
  int32 execute_stage_width = 16;

  // symlink cas input-only directories
  bool link_input_directories = 17;

  // selected hash function
  build.bazel.remote.execution.v2.DigestFunction.Value digest_function = 18;

  // default timeout for actions
  // if a timeout is unspecified for an action, this value
  // is imposed on it, after which the operation will
  // be killed
  google.protobuf.Duration default_action_timeout = 19;

  // maximum selectable timeout
  // a maximum threshold for an action's specified timeout,
  // beyond which an action will be rejected for execution
  google.protobuf.Duration maximum_action_timeout = 20;

  oneof backplane {
    RedisShardBackplaneConfig redis_shard_backplane_config = 21;
  }

  // available execution policies, will be used to match
  // with an action's platform for selection
  repeated ExecutionPolicy execution_policies = 25;

  // support any execution limiting, whether global or specified
  bool limit_execution = 31;

  // limit the available cores to execute_stage_width for unmetered execution if set
  bool limit_global_execution = 29;

  // only allow test executions to be multicore (min-cores > 1), limiting both to 1 if not a test
  bool only_multicore_tests = 30;

  // user principal name for executions
  string exec_owner = 32;
  
  // This determines whether the shard instance will participate in the backplane
  // and cache it's operation outputs in its own cache file CAS.
  // When omitted from CAS, the worker will send its output to another worker's CAS.
  bool omit_from_cas = 33;
  
  bool error_operation_remaining_resources = 34;
}

message ShardWorker {
  string endpoint = 1;

  int64 expire_at = 2;
}

message WorkerChange {
  message Add {
  }

  message Remove {
    string source = 1;

    string reason = 2;
  }

  string name = 1;

  google.protobuf.Timestamp effectiveAt = 2;

  oneof type {
    Add add = 3;

    Remove remove = 4;
  }
}

message OperationChange {
  message Reset {
    google.protobuf.Timestamp expiresAt = 1;

    google.longrunning.Operation operation = 2;
  }

  message Expire {
    bool force = 1;
  }

  google.protobuf.Timestamp effectiveAt = 1;

  string source = 2;

  oneof type {
    Reset reset = 3;

    Expire expire = 4;
  }
}

message DispatchedOperation {
  QueueEntry queue_entry = 1;

  int64 requeue_at = 2;
}

message ProfiledQueuedOperationMetadata {
  QueuedOperation queued_operation = 1;

  QueuedOperationMetadata queued_operation_metadata = 2;

  google.protobuf.Duration transformed_in = 3;

  google.protobuf.Duration validated_in = 4;

  google.protobuf.Duration uploaded_in = 5;
}

message ExecuteEntry {
  string operation_name = 1;

  build.bazel.remote.execution.v2.Digest action_digest = 2;

  bool skip_cache_lookup = 3;

  build.bazel.remote.execution.v2.RequestMetadata request_metadata = 4;

  build.bazel.remote.execution.v2.ExecutionPolicy execution_policy = 5;

  build.bazel.remote.execution.v2.ResultsCachePolicy results_cache_policy = 6;

  string stdout_stream_name = 7;

  string stderr_stream_name = 8;

  google.protobuf.Timestamp queued_timestamp = 9;
}

message QueueEntry {
  ExecuteEntry execute_entry = 1;

  build.bazel.remote.execution.v2.Digest queued_operation_digest = 2;

  build.bazel.remote.execution.v2.Platform platform = 3;
}

message QueueStatus {
  int64 size = 1;

  repeated int64 internal_sizes = 2;
  
  string name = 3;
}

message OperationQueueStatus {
  repeated QueueStatus provisions = 1;
  
  int64 size = 2;
}

message OperationsStatus {
  QueueStatus prequeue = 1;

  OperationQueueStatus operation_queue = 2;

  int64 dispatched_size = 3;

  repeated string active_workers = 4;
}

message QueuedOperationMetadata {
  build.bazel.remote.execution.v2.ExecuteOperationMetadata execute_operation_metadata = 1;

  build.bazel.remote.execution.v2.Digest queued_operation_digest = 2;

  build.bazel.remote.execution.v2.RequestMetadata request_metadata = 3;
}

// A `Tree` contains all the
// [Directory][build.bazel.remote.execution.v2.Directory] protos in a
// single directory Merkle tree, compressed into one message, with a map
// to index the directories.
message Tree {
  // The digest of the root directory in the tree.
  build.bazel.remote.execution.v2.Digest rootDigest = 1;

  map<string, build.bazel.remote.execution.v2.Directory> directories = 2;
}

message QueuedOperation {
  build.bazel.remote.execution.v2.Action action = 1;

  build.bazel.remote.execution.v2.Command command = 2;

  build.bazel.remote.execution.v2.Tree legacy_tree = 4;

  Tree tree = 5;
}

message ExecutingOperationMetadata {
  build.bazel.remote.execution.v2.ExecuteOperationMetadata execute_operation_metadata = 1;

  build.bazel.remote.execution.v2.RequestMetadata request_metadata = 2;

  int64 started_at = 3;

  string executing_on = 4;
}

message CompletedOperationMetadata {
  build.bazel.remote.execution.v2.ExecuteOperationMetadata execute_operation_metadata = 1;

  build.bazel.remote.execution.v2.RequestMetadata request_metadata = 2;

  reserved 3 to 8; // fields now in ExecutedActionMetadata
}

message OperationRequestMetadata {
  string operation_name = 1;

  bool done = 2;

  build.bazel.remote.execution.v2.RequestMetadata request_metadata = 3;

  build.bazel.remote.execution.v2.ExecuteOperationMetadata execute_operation_metadata = 4;

  build.bazel.remote.execution.v2.ExecuteResponse execute_response = 5;

  string cluster_id = 6;
}

message InstanceConfig {
  string name = 1;

  build.bazel.remote.execution.v2.DigestFunction.Value digest_function = 2;

  oneof type {
    MemoryInstanceConfig memory_instance_config = 3;
    ShardInstanceConfig shard_instance_config = 4;
  }
}

enum CASInsertionPolicy {
  UNKNOWN = 0;

  ALWAYS_INSERT = 1;

  INSERT_ABOVE_LIMIT = 2;
};

message InstanceEndpoint {
  // target suitable for grpc channel creation: host:port is common
  string target = 1;

  // instance to be used
  string instance_name = 2;

  // deadline for requests in seconds
  int32 deadline_after_seconds = 3;
}

message ExecutionWrapper {
  string path = 1;

  repeated string arguments = 2;
}

// selectable controls for executions
// a universal policy can be specified with an empty name
message ExecutionPolicy {
  string name = 1;

  oneof policy {
    ExecutionWrapper wrapper = 2;
  }
}

message WorkerConfig {
  build.bazel.remote.execution.v2.DigestFunction.Value digest_function = 1;

  // endpoint for all cas requests
  InstanceEndpoint content_addressable_storage = 2;

  // endpoint for all action cache requests
  InstanceEndpoint action_cache = 3;

  // endpoint for all operation execution requests
  InstanceEndpoint operation_queue = 4;

  // base directory for all work being performed
  string root = 5;

  // path to cached files from CAS
  // if relative, is made relative to root
  string cas_cache_directory = 6;

  // limit for contents of files retained
  // from CAS in the cache
  int64 cas_cache_max_size_bytes = 7;

  // limit for contents of a single file retained
  // from CAS in the cache
  int64 cas_cache_max_entry_size_bytes = 24;

  // total size of the inline content for
  // action results
  int32 inline_content_limit = 8;

  // whether to stream stdout from processes
  bool stream_stdout = 9;

  // policy for process stdout
  CASInsertionPolicy stdout_cas_policy = 10;

  // whether to stream stderr from processes
  bool stream_stderr = 11;

  // policy for process stdout
  CASInsertionPolicy stderr_cas_policy = 12;

  // policy for process output files
  CASInsertionPolicy file_cas_policy = 13;

  reserved 14;

  // page size for getTree request
  uint32 tree_page_size = 15;

  // period of poll requests during execution
  google.protobuf.Duration operation_poll_period = 16;

  // initial platform used to match operations
  build.bazel.remote.execution.v2.Platform platform = 17;

  // default platform to populate matched commands
  build.bazel.remote.execution.v2.Platform default_platform = 25;

  // input fetch width
  int32 input_fetch_stage_width = 23;

  // execute width
  int32 execute_stage_width = 18;

  // symlink cas input-only directories
  bool link_input_directories = 19;

  // default timeout for actions
  // if a timeout is unspecified for an action, this value
  // is imposed on it, after which the operation will
  // be killed
  google.protobuf.Duration default_action_timeout = 20;

  // maximum selectable timeout
  // a maximum threshold for an action's specified timeout,
  // beyond which an action will be rejected for execution
  google.protobuf.Duration maximum_action_timeout = 21;

  // available execution policies, will be used to match
  // with an action's platform for selection
  repeated ExecutionPolicy execution_policies = 22;
  
  bool error_operation_remaining_resources = 26;
}

message TreeIteratorToken {
  repeated build.bazel.remote.execution.v2.Digest directories = 1;
}

message OperationIteratorToken {
  string operation_name = 1;
}

message BlobWriteKey {
  build.bazel.remote.execution.v2.Digest digest = 1;

  string identifier = 2;
}

message OperationTimesBetweenStages {
  google.protobuf.Duration queued_to_match = 1;

  google.protobuf.Duration match_to_input_fetch_start = 2;

  google.protobuf.Duration input_fetch_start_to_complete = 3;

  google.protobuf.Duration input_fetch_complete_to_execution_start = 4;

  google.protobuf.Duration execution_start_to_complete = 5;

  google.protobuf.Duration execution_complete_to_output_upload_start = 6;

  google.protobuf.Duration output_upload_start_to_complete = 7;

  google.protobuf.Duration period = 8;

  int32 operation_count = 9;
}

message StageInformation {
  // name of the stage this message represent, i.e. InputFetchStage
  string name = 1;

  // number of slots configured for this stage
  int32 slots_configured = 2;

  // number of slots used for this stage
  int32 slots_used = 3;
}

message WorkerProfileMessage {
  // number of Entry in CAS
  int64 cas_entry_count = 1;

  // current size of the CAS as sum of entries
  int64 cas_size = 12;

  // configured maximum size of the CAS
  int64 cas_max_size = 13;

  // configured maximum entry size of the CAS
  int64 cas_max_entry_size = 14;

  // number of unreferenced Entry in CAS
  int64 cas_unreferenced_entry_count = 11;

  // number of DirectoryEntry in CAS
  int64 cas_directory_entry_count = 2;

  // number of evicted Entries since last profile request
  int32 cas_evicted_entry_count = 5;

  // the total size of evicted Entries since last profile request
  int64 cas_evicted_entry_size = 6;

  // used for removed fields representing composed used/configured slots
  reserved 7 to 8;

  repeated StageInformation stages = 9;

  repeated OperationTimesBetweenStages times = 10;
}

message WorkerProfileRequest {
}

service WorkerProfile {
  rpc GetWorkerProfile(WorkerProfileRequest) returns (WorkerProfileMessage) {}
}<|MERGE_RESOLUTION|>--- conflicted
+++ resolved
@@ -40,11 +40,9 @@
     option (google.api.http) = { get: "/v1test/admin:reindexCas" };
   }
   
-<<<<<<< HEAD
   rpc FindOperations(FindOperationsRequest) returns (FindOperationsRequestResults) {
     option (google.api.http) = { get: "/v1test/admin:findOperations" };
   }
-=======
   rpc DeregisterWorker(DeregisterWorkerRequest) returns (DeregisterWorkerRequestResults) {
     option (google.api.http) = { get: "/v1test/admin:deregisterWorker" };
   }
@@ -57,7 +55,6 @@
 }
 
 message DeregisterWorkerRequestResults {
->>>>>>> dee48464
 }
 
 message ReindexCasRequest {
