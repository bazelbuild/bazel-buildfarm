syntax = "proto3";

package build.buildfarm.v1test;

import "google/api/annotations.proto";
import "build/bazel/remote/execution/v2/remote_execution.proto";
import "google/longrunning/operations.proto";
import "google/protobuf/duration.proto";
import "google/protobuf/timestamp.proto";
import "google/rpc/status.proto";

option go_package = "buildfarm";
option java_package = "build.buildfarm.v1test";
option java_multiple_files = true;
option java_outer_classname = "OperationQueueProto";

// The OperationQueue API is used internally to communicate with Workers
service OperationQueue {
  rpc Take(TakeOperationRequest) returns (QueueEntry) {
    option (google.api.http) = { get: "/v1test/{instance_name=**}/operation:take" };
  }

  rpc Put(google.longrunning.Operation) returns (google.rpc.Status) {
    option (google.api.http) = { post: "/v1test/{instance_name=**}/operation:put" body: "*" };
  }

  rpc Poll(PollOperationRequest) returns (google.rpc.Status) {
    option (google.api.http) = { get: "/v1test/{instance_name=**}/operation:poll" };
  }

  rpc Status(OperationsStatusRequest) returns (OperationsStatus) {
    option (google.api.http) = { get: "/v1test/{instance_name=**}/operation:status" };
  }
}

message OperationsStatusRequest {
  string instance_name = 1;
}

message TakeOperationRequest {
  // The instance of the execution system to operate against. A server may
  // support multiple instances of the execution system (with their own workers,
  // storage, caches, etc.). The server MAY require use of this field to select
  // between them in an implementation-defined fashion, otherwise it can be
  // omitted.
  string instance_name = 1;

  // The platform features available for the execution environment. The server MAY
  // choose to execute the action on any worker satisfying the requirements, so
  // the client SHOULD ensure that running the action on any such worker will
  // have the same result.
  build.bazel.remote.execution.v2.Platform platform = 5;
}

message PollOperationRequest {
  // The operation name in question
  string operation_name = 2;

  // The current state of the worker
  build.bazel.remote.execution.v2.ExecutionStage.Value stage = 3;
}

message BuildFarmServerConfig {
  repeated InstanceConfig instances = 1;

  string default_instance_name = 2; // must be present in instances list or empty

  int32 port = 3;

  int32 execute_keepalive_after_seconds = 4;

  MetricsConfig metrics_config = 5;
}

message MetricsConfig {
  string metrics_destination = 1;

  string cluster_id = 2;

  oneof type {
    AwsMetricsConfig aws_metrics_config = 3;
    GcpMetricsConfig gcp_metrics_config = 4;
    LogMetricsConfig log_metrics_config = 5;
  }
}

message AwsMetricsConfig {
  string operations_metrics_topic = 1;

  int32 sns_client_max_connections = 2;

  string aws_access_key_id = 3;

  string aws_secret_key = 4;

  string region = 5;
}

message GcpMetricsConfig {
  string operations_metrics_topic = 1;
}

message LogMetricsConfig {
  string log_level = 1;
}

message MemoryCASConfig {
  // limit for CAS total content size
  int64 max_size_bytes = 1;
}

message GrpcCASConfig {
  // CAS resources must contain instance names
  string instance_name = 1;

  // grpc endpoint supporting CAS/BS
  string target = 2;
}

message FilesystemCASConfig {
  // path to cached files from CAS
  // if relative, is made relative to root
  string path = 1;

  // limit for contents of files retained
  // from CAS in the cache
  int64 max_size_bytes = 2;

  // limit for contents of a single file retained
  // from CAS in the cache
  int64 max_entry_size_bytes = 3;
}

message FilesystemACConfig {
  // path to action cache files from AC
  string path = 1;
}

message FuseCASConfig {
  // used to identify the backing store
  string name = 1;
}

message ContentAddressableStorageConfig {
  oneof type {
    MemoryCASConfig memory = 1;
    GrpcCASConfig grpc = 2;
    FilesystemCASConfig filesystem = 3;
    FuseCASConfig fuse = 4;
  }
}

message DelegateCASConfig {
}

message GrpcACConfig {
  // AC requests can contain instance names
  string instance_name = 1;

  // grpc endpoint supporting AC
  string target = 2;
}

message ActionCacheConfig {
  oneof type {
    DelegateCASConfig delegate_cas = 1;
    FilesystemACConfig filesystem = 3;
    GrpcACConfig grpc = 2;
  }
}

message MemoryInstanceConfig {
  // the limits of the listOperations request
  int32 list_operations_default_page_size = 1;
  int32 list_operations_max_page_size = 2;

  // the limits of the getTree request
  int32 tree_default_page_size = 3;
  int32 tree_max_page_size = 4;

  // timeout after dispatch before which executing,
  // complete or an operation poll must be received, or
  // the operation is considered lost on a worker and is
  // requeued
  google.protobuf.Duration operation_poll_timeout = 5;

  // delay after timeout when executing before which
  // completed must be received, or the operation is
  // considered lost on a worker and is requeued
  google.protobuf.Duration operation_completed_delay = 6;

  // default timeout for actions
  // if a timeout is unspecified for an action, this value
  // is imposed on it, after which the operation will be
  // cancelled
  google.protobuf.Duration default_action_timeout = 7;

  // maximum selectable timeout
  // a maximum threshold for an action's specified timeout,
  // beyond which an action will be rejected for execution
  google.protobuf.Duration maximum_action_timeout = 8;

  ContentAddressableStorageConfig cas_config = 9;

  ActionCacheConfig action_cache_config = 10;
}

message RedisShardBackplaneConfig {
  string redis_uri = 1;
  int32 jedis_pool_max_total = 15;
  string workers_hash_name = 2;
  string worker_channel = 25;
  string action_cache_prefix = 3;
  int32 action_cache_expire = 4;
  string action_blacklist_prefix = 28;
  int32 action_blacklist_expire = 29;
  string invocation_blacklist_prefix = 30;
  string operation_prefix = 5;
  int32 operation_expire = 6;
  string pre_queued_operations_list_name = 18;
  string processing_list_name = 19;
  string processing_prefix = 20;
  int32 processing_timeout_millis = 21;
  string queued_operations_list_name = 7;
  string dispatching_list_name = 22;
  string dispatching_prefix = 23;
  int32 dispatching_timeout_millis = 24;
  string dispatched_operations_hash_name = 8;
  string operation_channel_prefix = 9;
  string cas_prefix = 10;
  int32 cas_expire = 11;
  bool subscribe_to_backplane = 26;
  bool run_failsafe_operation = 27;
  int32 max_queue_depth = 16;
  int32 max_pre_queue_depth = 17;
}

message ShardInstanceConfig {
  bool run_dispatched_monitor = 1;

  int32 dispatched_monitor_interval_seconds = 2;

  bool run_operation_queuer = 3;

  oneof backplane {
    RedisShardBackplaneConfig redis_shard_backplane_config = 4;
  }

  int64 max_blob_size = 5;

  // maximum selectable timeout
  // a maximum threshold for an action's specified timeout,
  // beyond which an action will be rejected for execution
  google.protobuf.Duration maximum_action_timeout = 7;
}

message ShardWorkerInstanceConfig {
  // whether to stream stdout from processes
  bool stream_stdout = 6;

  // control for process stdout
  CASInsertionPolicy stdout_cas_policy = 7;

  // whether to stream stderr from processes
  bool stream_stderr = 8;

  // control for process stdout
  CASInsertionPolicy stderr_cas_policy = 9;

  // control for process output files
  CASInsertionPolicy file_cas_policy = 10;

  // page size for getTree request
  uint32 tree_page_size = 12;
}

message ShardWorkerConfig {
  ShardWorkerInstanceConfig shard_worker_instance_config = 1;

  int32 port = 2;

  string public_name = 3;

  // base directory for all work being performed
  string root = 4;

  // the sequence of cas into which expirations cascade
  repeated ContentAddressableStorageConfig cas = 27;

  // period of poll requests during execution
  google.protobuf.Duration operation_poll_period = 13;

  // initial platform used to match operations
  build.bazel.remote.execution.v2.Platform platform = 14;

  // default platform to populate matched commands
  build.bazel.remote.execution.v2.Platform default_platform = 28;

  // total size of the inline content for
  // action results
  int32 inline_content_limit = 15;

  // input fetch width
  int32 input_fetch_stage_width = 26;

  // execute width
  int32 execute_stage_width = 16;

  // symlink cas input-only directories
  bool link_input_directories = 17;

  // selected hash function
  build.bazel.remote.execution.v2.DigestFunction.Value digest_function = 18;

  // default timeout for actions
  // if a timeout is unspecified for an action, this value
  // is imposed on it, after which the operation will
  // be killed
  google.protobuf.Duration default_action_timeout = 19;

  // maximum selectable timeout
  // a maximum threshold for an action's specified timeout,
  // beyond which an action will be rejected for execution
  google.protobuf.Duration maximum_action_timeout = 20;

  oneof backplane {
    RedisShardBackplaneConfig redis_shard_backplane_config = 21;
  }

  // available execution policies, will be used to match
  // with an action's platform for selection
  repeated ExecutionPolicy execution_policies = 25;

  // support any execution limiting, whether global or specified
  bool limit_execution = 31;

  // limit the available cores to execute_stage_width for unmetered execution if set
  bool limit_global_execution = 29;

  // only allow test executions to be multicore (min-cores > 1), limiting both to 1 if not a test
  bool only_multicore_tests = 30;
<<<<<<< HEAD
  
  // This determines whether the shard instance will participate in the backplane
  // and cache it's operation outputs in its own cache file CAS.
  // When not caching locally, the worker will send its output to another worker's CAS.
  bool is_cas_member = 32;
=======

  // user principal name for executions
  string exec_owner = 32;
>>>>>>> 7166f8e5
}

message ShardWorker {
  string endpoint = 1;

  int64 expire_at = 2;
}

message WorkerChange {
  message Add {
  }

  message Remove {
    string source = 1;

    string reason = 2;
  }

  string name = 1;

  google.protobuf.Timestamp effectiveAt = 2;

  oneof type {
    Add add = 3;

    Remove remove = 4;
  }
}

message OperationChange {
  message Reset {
    google.protobuf.Timestamp expiresAt = 1;

    google.longrunning.Operation operation = 2;
  }

  message Expire {
    bool force = 1;
  }

  google.protobuf.Timestamp effectiveAt = 1;

  string source = 2;

  oneof type {
    Reset reset = 3;

    Expire expire = 4;
  }
}

message DispatchedOperation {
  QueueEntry queue_entry = 1;

  int64 requeue_at = 2;
}

message ProfiledQueuedOperationMetadata {
  QueuedOperation queued_operation = 1;

  QueuedOperationMetadata queued_operation_metadata = 2;

  google.protobuf.Duration transformed_in = 3;

  google.protobuf.Duration validated_in = 4;

  google.protobuf.Duration uploaded_in = 5;
}

message ExecuteEntry {
  string operation_name = 1;

  build.bazel.remote.execution.v2.Digest action_digest = 2;

  bool skip_cache_lookup = 3;

  build.bazel.remote.execution.v2.RequestMetadata request_metadata = 4;

  build.bazel.remote.execution.v2.ExecutionPolicy execution_policy = 5;

  build.bazel.remote.execution.v2.ResultsCachePolicy results_cache_policy = 6;

  string stdout_stream_name = 7;

  string stderr_stream_name = 8;

  google.protobuf.Timestamp queued_timestamp = 9;
}

message QueueEntry {
  ExecuteEntry execute_entry = 1;

  build.bazel.remote.execution.v2.Digest queued_operation_digest = 2;

  build.bazel.remote.execution.v2.Platform platform = 3;
}

message QueueStatus {
  int64 size = 1;

  repeated int64 internal_sizes = 2;
  
  string name = 3;
}

message OperationQueueStatus {
  repeated QueueStatus provisions = 1;
  
  int64 size = 2;
}

message OperationsStatus {
  QueueStatus prequeue = 1;

  OperationQueueStatus operation_queue = 2;

  int64 dispatched_size = 3;

  repeated string active_workers = 4;
}

message QueuedOperationMetadata {
  build.bazel.remote.execution.v2.ExecuteOperationMetadata execute_operation_metadata = 1;

  build.bazel.remote.execution.v2.Digest queued_operation_digest = 2;

  build.bazel.remote.execution.v2.RequestMetadata request_metadata = 3;
}

// A `Tree` contains all the
// [Directory][build.bazel.remote.execution.v2.Directory] protos in a
// single directory Merkle tree, compressed into one message, with a map
// to index the directories.
message Tree {
  // The digest of the root directory in the tree.
  build.bazel.remote.execution.v2.Digest rootDigest = 1;

  map<string, build.bazel.remote.execution.v2.Directory> directories = 2;
}

message QueuedOperation {
  build.bazel.remote.execution.v2.Action action = 1;

  build.bazel.remote.execution.v2.Command command = 2;

  build.bazel.remote.execution.v2.Tree legacy_tree = 4;

  Tree tree = 5;
}

message ExecutingOperationMetadata {
  build.bazel.remote.execution.v2.ExecuteOperationMetadata execute_operation_metadata = 1;

  build.bazel.remote.execution.v2.RequestMetadata request_metadata = 2;

  int64 started_at = 3;

  string executing_on = 4;
}

message CompletedOperationMetadata {
  build.bazel.remote.execution.v2.ExecuteOperationMetadata execute_operation_metadata = 1;

  build.bazel.remote.execution.v2.RequestMetadata request_metadata = 2;

  reserved 3 to 8; // fields now in ExecutedActionMetadata
}

message OperationRequestMetadata {
  string operation_name = 1;

  bool done = 2;

  build.bazel.remote.execution.v2.RequestMetadata request_metadata = 3;

  build.bazel.remote.execution.v2.ExecuteOperationMetadata execute_operation_metadata = 4;

  build.bazel.remote.execution.v2.ExecuteResponse execute_response = 5;

  string cluster_id = 6;
}

message InstanceConfig {
  string name = 1;

  build.bazel.remote.execution.v2.DigestFunction.Value digest_function = 2;

  oneof type {
    MemoryInstanceConfig memory_instance_config = 3;
    ShardInstanceConfig shard_instance_config = 4;
  }
}

enum CASInsertionPolicy {
  UNKNOWN = 0;

  ALWAYS_INSERT = 1;

  INSERT_ABOVE_LIMIT = 2;
};

message InstanceEndpoint {
  // target suitable for grpc channel creation: host:port is common
  string target = 1;

  // instance to be used
  string instance_name = 2;

  // deadline for requests in seconds
  int32 deadline_after_seconds = 3;
}

message ExecutionWrapper {
  string path = 1;

  repeated string arguments = 2;
}

// selectable controls for executions
// a universal policy can be specified with an empty name
message ExecutionPolicy {
  string name = 1;

  oneof policy {
    ExecutionWrapper wrapper = 2;
  }
}

message WorkerConfig {
  build.bazel.remote.execution.v2.DigestFunction.Value digest_function = 1;

  // endpoint for all cas requests
  InstanceEndpoint content_addressable_storage = 2;

  // endpoint for all action cache requests
  InstanceEndpoint action_cache = 3;

  // endpoint for all operation execution requests
  InstanceEndpoint operation_queue = 4;

  // base directory for all work being performed
  string root = 5;

  // path to cached files from CAS
  // if relative, is made relative to root
  string cas_cache_directory = 6;

  // limit for contents of files retained
  // from CAS in the cache
  int64 cas_cache_max_size_bytes = 7;

  // limit for contents of a single file retained
  // from CAS in the cache
  int64 cas_cache_max_entry_size_bytes = 24;

  // total size of the inline content for
  // action results
  int32 inline_content_limit = 8;

  // whether to stream stdout from processes
  bool stream_stdout = 9;

  // policy for process stdout
  CASInsertionPolicy stdout_cas_policy = 10;

  // whether to stream stderr from processes
  bool stream_stderr = 11;

  // policy for process stdout
  CASInsertionPolicy stderr_cas_policy = 12;

  // policy for process output files
  CASInsertionPolicy file_cas_policy = 13;

  reserved 14;

  // page size for getTree request
  uint32 tree_page_size = 15;

  // period of poll requests during execution
  google.protobuf.Duration operation_poll_period = 16;

  // initial platform used to match operations
  build.bazel.remote.execution.v2.Platform platform = 17;

  // default platform to populate matched commands
  build.bazel.remote.execution.v2.Platform default_platform = 25;

  // input fetch width
  int32 input_fetch_stage_width = 23;

  // execute width
  int32 execute_stage_width = 18;

  // symlink cas input-only directories
  bool link_input_directories = 19;

  // default timeout for actions
  // if a timeout is unspecified for an action, this value
  // is imposed on it, after which the operation will
  // be killed
  google.protobuf.Duration default_action_timeout = 20;

  // maximum selectable timeout
  // a maximum threshold for an action's specified timeout,
  // beyond which an action will be rejected for execution
  google.protobuf.Duration maximum_action_timeout = 21;

  // available execution policies, will be used to match
  // with an action's platform for selection
  repeated ExecutionPolicy execution_policies = 22;
}

message TreeIteratorToken {
  repeated build.bazel.remote.execution.v2.Digest directories = 1;
}

message OperationIteratorToken {
  string operation_name = 1;
}

message BlobWriteKey {
  build.bazel.remote.execution.v2.Digest digest = 1;

  string identifier = 2;
}

message OperationTimesBetweenStages {
  google.protobuf.Duration queued_to_match = 1;

  google.protobuf.Duration match_to_input_fetch_start = 2;

  google.protobuf.Duration input_fetch_start_to_complete = 3;

  google.protobuf.Duration input_fetch_complete_to_execution_start = 4;

  google.protobuf.Duration execution_start_to_complete = 5;

  google.protobuf.Duration execution_complete_to_output_upload_start = 6;

  google.protobuf.Duration output_upload_start_to_complete = 7;

  google.protobuf.Duration period = 8;

  int32 operation_count = 9;
}

message StageInformation {
  // name of the stage this message represent, i.e. InputFetchStage
  string name = 1;

  // number of slots configured for this stage
  int32 slots_configured = 2;

  // number of slots used for this stage
  int32 slots_used = 3;
}

message WorkerProfileMessage {
  // number of Entry in CAS
  int64 cas_entry_count = 1;

  // number of DirectoryEntry in CAS
  int64 cas_directory_entry_count = 2;

  // number of evicted Entries since last profile request
  int32 cas_evicted_entry_count = 5;

  // the total size of evicted Entries since last profile request
  int64 cas_evicted_entry_size = 6;

  // used for removed fields representing composed used/configured slots
  reserved 7 to 8;

  repeated StageInformation stages = 9;

  repeated OperationTimesBetweenStages times = 10;
}

message WorkerProfileRequest {
}

service WorkerProfile {
  rpc GetWorkerProfile(WorkerProfileRequest) returns (WorkerProfileMessage) {}
}<|MERGE_RESOLUTION|>--- conflicted
+++ resolved
@@ -339,17 +339,14 @@
 
   // only allow test executions to be multicore (min-cores > 1), limiting both to 1 if not a test
   bool only_multicore_tests = 30;
-<<<<<<< HEAD
+
+  // user principal name for executions
+  string exec_owner = 32;
   
   // This determines whether the shard instance will participate in the backplane
   // and cache it's operation outputs in its own cache file CAS.
   // When not caching locally, the worker will send its output to another worker's CAS.
-  bool is_cas_member = 32;
-=======
-
-  // user principal name for executions
-  string exec_owner = 32;
->>>>>>> 7166f8e5
+  bool is_cas_member = 33;
 }
 
 message ShardWorker {
