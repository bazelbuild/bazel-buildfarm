workspace(name = "build_buildfarm")

load("//3rdparty:workspace.bzl", "maven_dependencies")

maven_dependencies()

load("@bazel_tools//tools/build_defs/repo:http.bzl", "http_archive", "http_jar")

# Needed for "well-known protos" and @com_google_protobuf//:protoc.
http_archive(
    name = "com_google_protobuf",
    sha256 = "f976a4cd3f1699b6d20c1e944ca1de6754777918320c719742e1674fcf247b7e",
    strip_prefix = "protobuf-3.7.1",
    urls = ["https://github.com/google/protobuf/archive/v3.7.1.zip"],
)

# Needed for @grpc_java//compiler:grpc_java_plugin.
http_archive(
    name = "io_grpc_grpc_java",
<<<<<<< HEAD
    sha256 = "9d23d9fec84e24bd3962f5ef9d1fd61ce939d3f649a22bcab0f19e8167fae8ef",
    strip_prefix = "grpc-java-1.20.0",
    urls = ["https://github.com/grpc/grpc-java/archive/v1.20.0.zip"],
=======
    sha256 = "b1dcce395bdb6c620d3142597b5017f7175c527b0f9ae46c456726940876347e",
    strip_prefix = "grpc-java-1.23.0",
    urls = ["https://github.com/grpc/grpc-java/archive/v1.23.0.zip"],
>>>>>>> c8967e22
)

load("@io_grpc_grpc_java//:repositories.bzl", "grpc_java_repositories")

grpc_java_repositories(
    omit_com_google_guava = True,
    omit_com_google_guava_failureaccess = True,
)

http_archive(
    name = "googleapis",
    build_file = "@build_buildfarm//:BUILD.googleapis",
    sha256 = "7b6ea252f0b8fb5cd722f45feb83e115b689909bbb6a393a873b6cbad4ceae1d",
    strip_prefix = "googleapis-143084a2624b6591ee1f9d23e7f5241856642f4d",
    url = "https://github.com/googleapis/googleapis/archive/143084a2624b6591ee1f9d23e7f5241856642f4d.zip",
)

# The API that we implement.
http_archive(
    name = "remote_apis",
    build_file = "@build_buildfarm//:BUILD.remote_apis",
    sha256 = "6f22ba09356f8dbecb87ba03cacf147939f77fef1c9cfaffb3826691f3686e9b",
    strip_prefix = "remote-apis-cfe8e540cbb424e3ebc649ddcbc91190f70e23a6",
    url = "https://github.com/bazelbuild/remote-apis/archive/cfe8e540cbb424e3ebc649ddcbc91190f70e23a6.zip",
)

http_archive(
    name = "bazel_skylib",
    sha256 = "2ea8a5ed2b448baf4a6855d3ce049c4c452a6470b1efd1504fdb7c1c134d220a",
    strip_prefix = "bazel-skylib-0.8.0",
    url = "https://github.com/bazelbuild/bazel-skylib/archive/0.8.0.tar.gz",
)

http_archive(
    name = "io_bazel_rules_docker",
    sha256 = "aed1c249d4ec8f703edddf35cbe9dfaca0b5f5ea6e4cd9e83e99f3b0d1136c3d",
    strip_prefix = "rules_docker-0.7.0",
    urls = ["https://github.com/bazelbuild/rules_docker/archive/v0.7.0.tar.gz"],
)

load("@io_bazel_rules_docker//container:container.bzl", "container_pull")
load(
    "@io_bazel_rules_docker//java:image.bzl",
    _java_image_repos = "repositories",
)

http_jar(
    name = "jedis",
    sha256 = "9af738bf341a5f34ed38a7ab5c7666f76d17624e29071b49cc2113f5acbf21e5",
    url = "https://github.com/werkt/jedis/releases/download/3.0.1-2418e3e2c6/jedis-3.0.1-2418e3e2c6.jar",
)

bind(
    name = "jar/redis/clients/jedis",
    actual = "@jedis//jar",
)

_java_image_repos()

container_pull(
    name = "java_base",
    digest = "sha256:8c1769cb253bdecc257470f7fba05446a55b70805fa686f227a11655a90dfe9e",
    registry = "gcr.io",
    repository = "distroless/java",
)<|MERGE_RESOLUTION|>--- conflicted
+++ resolved
@@ -9,23 +9,25 @@
 # Needed for "well-known protos" and @com_google_protobuf//:protoc.
 http_archive(
     name = "com_google_protobuf",
-    sha256 = "f976a4cd3f1699b6d20c1e944ca1de6754777918320c719742e1674fcf247b7e",
-    strip_prefix = "protobuf-3.7.1",
-    urls = ["https://github.com/google/protobuf/archive/v3.7.1.zip"],
+    patch_args = ["-p1"],
+    patches = [
+        "//third_party/com_google_protobuf:six.patch",
+    ],
+    sha256 = "cfcba2df10feec52a84208693937c17a4b5df7775e1635c1e3baffc487b24c9b",
+    strip_prefix = "protobuf-3.9.2",
+    urls = ["https://github.com/google/protobuf/archive/v3.9.2.zip"],
 )
+
+load("@com_google_protobuf//:protobuf_deps.bzl", "protobuf_deps")
+
+protobuf_deps()
 
 # Needed for @grpc_java//compiler:grpc_java_plugin.
 http_archive(
     name = "io_grpc_grpc_java",
-<<<<<<< HEAD
-    sha256 = "9d23d9fec84e24bd3962f5ef9d1fd61ce939d3f649a22bcab0f19e8167fae8ef",
-    strip_prefix = "grpc-java-1.20.0",
-    urls = ["https://github.com/grpc/grpc-java/archive/v1.20.0.zip"],
-=======
     sha256 = "b1dcce395bdb6c620d3142597b5017f7175c527b0f9ae46c456726940876347e",
     strip_prefix = "grpc-java-1.23.0",
     urls = ["https://github.com/grpc/grpc-java/archive/v1.23.0.zip"],
->>>>>>> c8967e22
 )
 
 load("@io_grpc_grpc_java//:repositories.bzl", "grpc_java_repositories")
@@ -59,12 +61,23 @@
     url = "https://github.com/bazelbuild/bazel-skylib/archive/0.8.0.tar.gz",
 )
 
+# Download the rules_docker repository at release v0.10.1
 http_archive(
     name = "io_bazel_rules_docker",
-    sha256 = "aed1c249d4ec8f703edddf35cbe9dfaca0b5f5ea6e4cd9e83e99f3b0d1136c3d",
-    strip_prefix = "rules_docker-0.7.0",
-    urls = ["https://github.com/bazelbuild/rules_docker/archive/v0.7.0.tar.gz"],
+    sha256 = "9ff889216e28c918811b77999257d4ac001c26c1f7c7fb17a79bc28abf74182e",
+    strip_prefix = "rules_docker-0.10.1",
+    urls = ["https://github.com/bazelbuild/rules_docker/releases/download/v0.10.1/rules_docker-v0.10.1.tar.gz"],
 )
+
+load(
+    "@io_bazel_rules_docker//repositories:repositories.bzl",
+    container_repositories = "repositories",
+)
+container_repositories()
+
+load("@io_bazel_rules_docker//repositories:deps.bzl", container_deps = "deps")
+
+container_deps()
 
 load("@io_bazel_rules_docker//container:container.bzl", "container_pull")
 load(
