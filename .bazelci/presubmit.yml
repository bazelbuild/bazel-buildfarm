--- conflicted
+++ resolved
@@ -63,10 +63,7 @@
       USE_BAZEL_VERSION: 17be878292730359c9c90efdceabed26126df7ae
     build_flags:
     - "--cxxopt=-std=c++14"
-<<<<<<< HEAD
-=======
     # FIXME: remove audit subtraction when https://github.com/bazelbuild/bazel-buildfarm/issues/1595 fixed
->>>>>>> 78b001c0
     - "--build_tag_filters=-container,-audit"
     build_targets:
     - "..."
