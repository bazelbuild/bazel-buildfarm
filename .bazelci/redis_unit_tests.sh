--- conflicted
+++ resolved
@@ -6,8 +6,4 @@
 docker run -d --rm --name buildfarm-redis --network host redis:5.0.9 --bind localhost
 
 # Run tests that rely on redis
-<<<<<<< HEAD
-./bazelw test --build_tests_only --test_tag_filters=redis src/test/java/...
-=======
-bazel test --build_tests_only --define native-redis=true src/test/java/...
->>>>>>> acc52264
+bazel test --build_tests_only --test_tag_filters=redis src/test/java/...